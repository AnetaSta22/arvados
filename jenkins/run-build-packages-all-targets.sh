#!/bin/bash

read -rd "\000" helpmessage <<EOF
$(basename $0): Orchestrate run-build-packages.sh for every target

Syntax:
<<<<<<< HEAD
        WORKSPACE=/path/to/arvados $(basename $0) [options]

WORKSPACE=path         Path to the Arvados source tree to build packages from

--command
    Build command to execute (default: use built-in Docker image command)

=======
        WORKSPACE=/path/to/arvados $(basename $0)

WORKSPACE=path         Path to the Arvados source tree to build packages from

>>>>>>> b5494642
EOF

if ! [[ -n "$WORKSPACE" ]]; then
  echo >&2 "$helpmessage"
  echo >&2
  echo >&2 "Error: WORKSPACE environment variable not set"
  echo >&2
  exit 1
fi
<<<<<<< HEAD

if ! [[ -d "$WORKSPACE" ]]; then
  echo >&2 "$helpmessage"
  echo >&2
  echo >&2 "Error: $WORKSPACE is not a directory"
  echo >&2
  exit 1
fi
=======
>>>>>>> b5494642

set -e

PARSEDOPTS=$(getopt --name "$0" --longoptions \
    help,command: \
    -- "" "$@")
if [ $? -ne 0 ]; then
    exit 1
fi

COMMAND=

eval set -- "$PARSEDOPTS"
while [ $# -gt 0 ]; do
    case "$1" in
        --help)
            echo >&2 "$helpmessage"
            echo >&2
            exit 1
            ;;
        --command)
            COMMAND="$2"; shift
            ;;
        --)
            if [ $# -gt 1 ]; then
                echo >&2 "$0: unrecognized argument '$2'. Try: $0 --help"
                exit 1
            fi
            ;;
    esac
    shift
done

if [[ "$COMMAND" != "" ]]; then
  COMMAND="/usr/local/rvm/bin/rvm-exec default bash /jenkins/$COMMAND"
fi

FINAL_EXITCODE=0
JENKINS_DIR=$(dirname "$(readlink -e "$0")")

run_docker() {
    local tag=$1; shift
    if [[ "$COMMAND" != "" ]]; then
      COMMAND="$COMMAND --target $tag"
    fi
    if docker run -v "$JENKINS_DIR:/jenkins" -v "$WORKSPACE:/arvados" \
          --env ARVADOS_DEBUG=1 "arvados/build:$tag" $COMMAND; then
        # Success - nothing more to do.
        true
    else
        FINAL_EXITCODE=$?
        echo "ERROR: $tag build failed with exit status $FINAL_EXITCODE." >&2
    fi
}

# In case it's needed, build the containers. This costs just a few
# seconds when the containers already exist, so it's not a big deal to
# do it on each run.
cd "$JENKINS_DIR/dockerfiles"
time ./build-all-build-containers.sh

for dockerfile_path in $(find -name Dockerfile); do
    run_docker "$(basename $(dirname "$dockerfile_path"))"
done

exit $FINAL_EXITCODE<|MERGE_RESOLUTION|>--- conflicted
+++ resolved
@@ -4,20 +4,15 @@
 $(basename $0): Orchestrate run-build-packages.sh for every target
 
 Syntax:
-<<<<<<< HEAD
         WORKSPACE=/path/to/arvados $(basename $0) [options]
 
-WORKSPACE=path         Path to the Arvados source tree to build packages from
+Options:
 
 --command
     Build command to execute (default: use built-in Docker image command)
 
-=======
-        WORKSPACE=/path/to/arvados $(basename $0)
-
 WORKSPACE=path         Path to the Arvados source tree to build packages from
 
->>>>>>> b5494642
 EOF
 
 if ! [[ -n "$WORKSPACE" ]]; then
@@ -27,7 +22,6 @@
   echo >&2
   exit 1
 fi
-<<<<<<< HEAD
 
 if ! [[ -d "$WORKSPACE" ]]; then
   echo >&2 "$helpmessage"
@@ -36,8 +30,6 @@
   echo >&2
   exit 1
 fi
-=======
->>>>>>> b5494642
 
 set -e
 
