// Copyright (C) The Arvados Authors. All rights reserved.
//
// SPDX-License-Identifier: AGPL-3.0

package federation

import (
	"context"
	"fmt"
	"net/http"
	"sort"
	"sync"
	"sync/atomic"

	"git.curoverse.com/arvados.git/sdk/go/arvados"
	"git.curoverse.com/arvados.git/sdk/go/httpserver"
)

//go:generate go run generate.go

// CollectionList is used as a template to auto-generate List()
// methods for other types; see generate.go.

func (conn *Conn) CollectionList(ctx context.Context, options arvados.ListOptions) (arvados.CollectionList, error) {
	var mtx sync.Mutex
	var merged arvados.CollectionList
	var needSort atomic.Value
	needSort.Store(false)
	err := conn.splitListRequest(ctx, options, func(ctx context.Context, _ string, backend arvados.API, options arvados.ListOptions) ([]string, error) {
		cl, err := backend.CollectionList(ctx, options)
		if err != nil {
			return nil, err
		}
		mtx.Lock()
		defer mtx.Unlock()
		if len(merged.Items) == 0 {
			merged = cl
		} else if len(cl.Items) > 0 {
			merged.Items = append(merged.Items, cl.Items...)
			needSort.Store(true)
		}
		uuids := make([]string, 0, len(cl.Items))
		for _, item := range cl.Items {
			uuids = append(uuids, item.UUID)
		}
		return uuids, nil
	})
<<<<<<< HEAD
	sort.Slice(merged.Items, func(i, j int) bool { return merged.Items[i].UUID < merged.Items[j].UUID })
	if merged.Items == nil {
		// Return empty results as [], not null
		// (https://github.com/golang/go/issues/27589 might be
		// a better solution in the future)
		merged.Items = []arvados.Collection{}
=======
	if needSort.Load().(bool) {
		// Apply the default/implied order, "modified_at desc"
		sort.Slice(merged.Items, func(i, j int) bool {
			mi, mj := merged.Items[i].ModifiedAt, merged.Items[j].ModifiedAt
			return mj.Before(mi)
		})
>>>>>>> 7737b743
	}
	return merged, err
}

// Call fn on one or more local/remote backends if opts indicates a
// federation-wide list query, i.e.:
//
// * There is at least one filter of the form
//   ["uuid","in",[a,b,c,...]] or ["uuid","=",a]
//
// * One or more of the supplied UUIDs (a,b,c,...) has a non-local
//   prefix.
//
// * There are no other filters
//
// (If opts doesn't indicate a federation-wide list query, fn is just
// called once with the local backend.)
//
// fn is called more than once only if the query meets the following
// restrictions:
//
// * Count=="none"
//
// * Limit<0
//
// * len(Order)==0
//
// * Each filter must be either "uuid = ..." or "uuid in [...]".
//
// * The maximum possible response size (total number of objects that
//   could potentially be matched by all of the specified filters)
//   exceeds the local cluster's response page size limit.
//
// If the query involves multiple backends but doesn't meet these
// restrictions, an error is returned without calling fn.
//
// Thus, the caller can assume that either:
//
// * splitListRequest() returns an error, or
//
// * fn is called exactly once, or
//
// * fn is called more than once, with options that satisfy the above
//   restrictions.
//
// Each call to fn indicates a single (local or remote) backend and a
// corresponding options argument suitable for sending to that
// backend.
func (conn *Conn) splitListRequest(ctx context.Context, opts arvados.ListOptions, fn func(context.Context, string, arvados.API, arvados.ListOptions) ([]string, error)) error {
	cannotSplit := false
	var matchAllFilters map[string]bool
	for _, f := range opts.Filters {
		matchThisFilter := map[string]bool{}
		if f.Attr != "uuid" {
			cannotSplit = true
			continue
		}
		if f.Operator == "=" {
			if uuid, ok := f.Operand.(string); ok {
				matchThisFilter[uuid] = true
			} else {
				return httpErrorf(http.StatusBadRequest, "invalid operand type %T for filter %q", f.Operand, f)
			}
		} else if f.Operator == "in" {
			if operand, ok := f.Operand.([]interface{}); ok {
				// skip any elements that aren't
				// strings (thus can't match a UUID,
				// thus can't affect the response).
				for _, v := range operand {
					if uuid, ok := v.(string); ok {
						matchThisFilter[uuid] = true
					}
				}
			} else if strings, ok := f.Operand.([]string); ok {
				for _, uuid := range strings {
					matchThisFilter[uuid] = true
				}
			} else {
				return httpErrorf(http.StatusBadRequest, "invalid operand type %T in filter %q", f.Operand, f)
			}
		} else {
			cannotSplit = true
			continue
		}

		if matchAllFilters == nil {
			matchAllFilters = matchThisFilter
		} else {
			// Reduce matchAllFilters to the intersection
			// of matchAllFilters ∩ matchThisFilter.
			for uuid := range matchAllFilters {
				if !matchThisFilter[uuid] {
					delete(matchAllFilters, uuid)
				}
			}
		}
	}

	if matchAllFilters == nil {
		// Not filtering by UUID at all; just query the local
		// cluster.
		_, err := fn(ctx, conn.cluster.ClusterID, conn.local, opts)
		return err
	}

	// Collate UUIDs in matchAllFilters by remote cluster ID --
	// e.g., todoByRemote["aaaaa"]["aaaaa-4zz18-000000000000000"]
	// will be true -- and count the total number of UUIDs we're
	// filtering on, so we can compare it to our max page size
	// limit.
	nUUIDs := 0
	todoByRemote := map[string]map[string]bool{}
	for uuid := range matchAllFilters {
		if len(uuid) != 27 {
			// Cannot match anything, just drop it
		} else {
			if todoByRemote[uuid[:5]] == nil {
				todoByRemote[uuid[:5]] = map[string]bool{}
			}
			todoByRemote[uuid[:5]][uuid] = true
			nUUIDs++
		}
	}

	if len(todoByRemote) > 1 {
		if cannotSplit {
			return httpErrorf(http.StatusBadRequest, "cannot execute federated list query: each filter must be either 'uuid = ...' or 'uuid in [...]'")
		}
		if opts.Count != "none" {
			return httpErrorf(http.StatusBadRequest, "cannot execute federated list query unless count==\"none\"")
		}
		if opts.Limit >= 0 || opts.Offset != 0 || len(opts.Order) > 0 {
			return httpErrorf(http.StatusBadRequest, "cannot execute federated list query with limit, offset, or order parameter")
		}
		if max := conn.cluster.API.MaxItemsPerResponse; nUUIDs > max {
			return httpErrorf(http.StatusBadRequest, "cannot execute federated list query because number of UUIDs (%d) exceeds page size limit %d", nUUIDs, max)
		}
		selectingUUID := false
		for _, attr := range opts.Select {
			if attr == "uuid" {
				selectingUUID = true
			}
		}
		if opts.Select != nil && !selectingUUID {
			return httpErrorf(http.StatusBadRequest, "cannot execute federated list query with a select parameter that does not include uuid")
		}
	}

	ctx, cancel := context.WithCancel(ctx)
	defer cancel()
	errs := make(chan error, len(todoByRemote))
	for clusterID, todo := range todoByRemote {
		go func(clusterID string, todo map[string]bool) {
			// This goroutine sends exactly one value to
			// errs.
			batch := make([]string, 0, len(todo))
			for uuid := range todo {
				batch = append(batch, uuid)
			}

			var backend arvados.API
			if clusterID == conn.cluster.ClusterID {
				backend = conn.local
			} else if backend = conn.remotes[clusterID]; backend == nil {
				errs <- httpErrorf(http.StatusNotFound, "cannot execute federated list query: no proxy available for cluster %q", clusterID)
				return
			}
			remoteOpts := opts
			for len(todo) > 0 {
				if len(batch) > len(todo) {
					// Reduce batch to just the todo's
					batch = batch[:0]
					for uuid := range todo {
						batch = append(batch, uuid)
					}
				}
				remoteOpts.Filters = []arvados.Filter{{"uuid", "in", batch}}

				done, err := fn(ctx, clusterID, backend, remoteOpts)
				if err != nil {
					errs <- err
					return
				}
				progress := false
				for _, uuid := range done {
					if _, ok := todo[uuid]; ok {
						progress = true
						delete(todo, uuid)
					}
				}
				if !progress {
					errs <- httpErrorf(http.StatusBadGateway, "cannot make progress in federated list query: cluster %q returned none of the requested UUIDs", clusterID)
					return
				}
			}
			errs <- nil
		}(clusterID, todo)
	}

	// Wait for all goroutines to return, then return the first
	// non-nil error, if any.
	var firstErr error
	for range todoByRemote {
		if err := <-errs; err != nil && firstErr == nil {
			firstErr = err
			// Signal to any remaining fn() calls that
			// further effort is futile.
			cancel()
		}
	}
	return firstErr
}

func httpErrorf(code int, format string, args ...interface{}) error {
	return httpserver.ErrorWithStatus(fmt.Errorf(format, args...), code)
}<|MERGE_RESOLUTION|>--- conflicted
+++ resolved
@@ -45,21 +45,18 @@
 		}
 		return uuids, nil
 	})
-<<<<<<< HEAD
-	sort.Slice(merged.Items, func(i, j int) bool { return merged.Items[i].UUID < merged.Items[j].UUID })
-	if merged.Items == nil {
-		// Return empty results as [], not null
-		// (https://github.com/golang/go/issues/27589 might be
-		// a better solution in the future)
-		merged.Items = []arvados.Collection{}
-=======
 	if needSort.Load().(bool) {
 		// Apply the default/implied order, "modified_at desc"
 		sort.Slice(merged.Items, func(i, j int) bool {
 			mi, mj := merged.Items[i].ModifiedAt, merged.Items[j].ModifiedAt
 			return mj.Before(mi)
 		})
->>>>>>> 7737b743
+	}
+	if merged.Items == nil {
+		// Return empty results as [], not null
+		// (https://github.com/golang/go/issues/27589 might be
+		// a better solution in the future)
+		merged.Items = []arvados.Collection{}
 	}
 	return merged, err
 }
