--- conflicted
+++ resolved
@@ -327,7 +327,6 @@
 	return nil
 }
 
-<<<<<<< HEAD
 type oldKeepProxyConfig struct {
 	Client          *arvados.Client
 	Listen          *string
@@ -349,7 +348,57 @@
 	var oc oldKeepProxyConfig
 	err := ldr.loadOldConfigHelper("keepproxy", ldr.KeepproxyPath, &oc)
 	if os.IsNotExist(err) && ldr.KeepproxyPath == defaultKeepproxyConfigPath {
-=======
+		return nil
+	} else if err != nil {
+		return err
+	}
+
+	cluster, err := cfg.GetCluster("")
+	if err != nil {
+		return err
+	}
+
+	loadOldClientConfig(cluster, oc.Client)
+
+	if oc.Listen != nil {
+		cluster.Services.Keepproxy.InternalURLs[arvados.URL{Host: *oc.Listen}] = arvados.ServiceInstance{}
+	}
+	if oc.DefaultReplicas != nil {
+		cluster.Collections.DefaultReplication = *oc.DefaultReplicas
+	}
+	if oc.Timeout != nil {
+		cluster.API.KeepServiceRequestTimeout = *oc.Timeout
+	}
+	if oc.Debug != nil {
+		if *oc.Debug && cluster.SystemLogs.LogLevel != "debug" {
+			cluster.SystemLogs.LogLevel = "debug"
+		} else if !*oc.Debug && cluster.SystemLogs.LogLevel != "info" {
+			cluster.SystemLogs.LogLevel = "info"
+		}
+	}
+	if oc.ManagementToken != nil {
+		cluster.ManagementToken = *oc.ManagementToken
+	}
+
+	// The following legacy options are no longer supported. If they are set to
+	// true or PIDFile has a value, error out and notify the user
+	unsupportedEntry := func(cfgEntry string) error {
+		return fmt.Errorf("the keepproxy %s configuration option is no longer supported, please remove it from your configuration file", cfgEntry)
+	}
+	if oc.DisableGet != nil && *oc.DisableGet {
+		return unsupportedEntry("DisableGet")
+	}
+	if oc.DisablePut != nil && *oc.DisablePut {
+		return unsupportedEntry("DisablePut")
+	}
+	if oc.PIDFile != nil && *oc.PIDFile != "" {
+		return unsupportedEntry("PIDFile")
+	}
+
+	cfg.Clusters[cluster.ClusterID] = *cluster
+	return nil
+}
+
 const defaultKeepWebConfigPath = "/etc/arvados/keep-web/keep-web.yml"
 
 type oldKeepWebConfig struct {
@@ -385,7 +434,6 @@
 	var oc oldKeepWebConfig
 	err := ldr.loadOldConfigHelper("keep-web", ldr.KeepWebPath, &oc)
 	if os.IsNotExist(err) && ldr.KeepWebPath == defaultKeepWebConfigPath {
->>>>>>> 86b79031
 		return nil
 	} else if err != nil {
 		return err
@@ -398,42 +446,6 @@
 
 	loadOldClientConfig(cluster, oc.Client)
 
-<<<<<<< HEAD
-	if oc.Listen != nil {
-		cluster.Services.Keepproxy.InternalURLs[arvados.URL{Host: *oc.Listen}] = arvados.ServiceInstance{}
-	}
-	if oc.DefaultReplicas != nil {
-		cluster.Collections.DefaultReplication = *oc.DefaultReplicas
-	}
-	if oc.Timeout != nil {
-		cluster.API.KeepServiceRequestTimeout = *oc.Timeout
-	}
-	if oc.Debug != nil {
-		if *oc.Debug && cluster.SystemLogs.LogLevel != "debug" {
-			cluster.SystemLogs.LogLevel = "debug"
-		} else if !*oc.Debug && cluster.SystemLogs.LogLevel != "info" {
-			cluster.SystemLogs.LogLevel = "info"
-		}
-	}
-	if oc.ManagementToken != nil {
-		cluster.ManagementToken = *oc.ManagementToken
-	}
-
-	// The following legacy options are no longer supported. If they are set to
-	// true or PIDFile has a value, error out and notify the user
-	unsupportedEntry := func(cfgEntry string) error {
-		return fmt.Errorf("the keepproxy %s configuration option is no longer supported, please remove it from your configuration file", cfgEntry)
-	}
-	if oc.DisableGet != nil && *oc.DisableGet {
-		return unsupportedEntry("DisableGet")
-	}
-	if oc.DisablePut != nil && *oc.DisablePut {
-		return unsupportedEntry("DisablePut")
-	}
-	if oc.PIDFile != nil && *oc.PIDFile != "" {
-		return unsupportedEntry("PIDFile")
-	}
-=======
 	cluster.Services.WebDAV.InternalURLs[arvados.URL{Host: oc.Listen}] = arvados.ServiceInstance{}
 	cluster.Services.WebDAVDownload.InternalURLs[arvados.URL{Host: oc.Listen}] = arvados.ServiceInstance{}
 	cluster.Services.WebDAVDownload.ExternalURL = arvados.URL{Host: oc.AttachmentOnlyHost}
@@ -452,7 +464,6 @@
 			ldr.Logger.Warn("More than 1 anonymous tokens configured, using only the first and discarding the rest.")
 		}
 	}
->>>>>>> 86b79031
 
 	cfg.Clusters[cluster.ClusterID] = *cluster
 	return nil
