// Copyright (C) The Arvados Authors. All rights reserved.
//
// SPDX-License-Identifier: AGPL-3.0

package config

import (
	"fmt"
	"io/ioutil"
	"net/url"
	"os"
	"strings"

	"git.curoverse.com/arvados.git/sdk/go/arvados"
	"github.com/ghodss/yaml"
)

type deprRequestLimits struct {
	MaxItemsPerResponse            *int
	MultiClusterRequestConcurrency *int
}

type deprCluster struct {
	RequestLimits deprRequestLimits
	NodeProfiles  map[string]nodeProfile
}

type deprecatedConfig struct {
	Clusters map[string]deprCluster
}

type nodeProfile struct {
	Controller    systemServiceInstance `json:"arvados-controller"`
	Health        systemServiceInstance `json:"arvados-health"`
	Keepbalance   systemServiceInstance `json:"keep-balance"`
	Keepproxy     systemServiceInstance `json:"keepproxy"`
	Keepstore     systemServiceInstance `json:"keepstore"`
	Keepweb       systemServiceInstance `json:"keep-web"`
	Nodemanager   systemServiceInstance `json:"arvados-node-manager"`
	DispatchCloud systemServiceInstance `json:"arvados-dispatch-cloud"`
	RailsAPI      systemServiceInstance `json:"arvados-api-server"`
	Websocket     systemServiceInstance `json:"arvados-ws"`
	Workbench1    systemServiceInstance `json:"arvados-workbench"`
}

type systemServiceInstance struct {
	Listen   string
	TLS      bool
	Insecure bool
}

func (ldr *Loader) applyDeprecatedConfig(cfg *arvados.Config) error {
	var dc deprecatedConfig
	err := yaml.Unmarshal(ldr.configdata, &dc)
	if err != nil {
		return err
	}
	hostname, err := os.Hostname()
	if err != nil {
		return err
	}
	for id, dcluster := range dc.Clusters {
		cluster, ok := cfg.Clusters[id]
		if !ok {
			return fmt.Errorf("can't load legacy config %q that is not present in current config", id)
		}
		for name, np := range dcluster.NodeProfiles {
			if name == "*" || name == os.Getenv("ARVADOS_NODE_PROFILE") || name == hostname {
				name = "localhost"
			} else if ldr.Logger != nil {
				ldr.Logger.Warnf("overriding Clusters.%s.Services using Clusters.%s.NodeProfiles.%s (guessing %q is a hostname)", id, id, name, name)
			}
			applyDeprecatedNodeProfile(name, np.RailsAPI, &cluster.Services.RailsAPI)
			applyDeprecatedNodeProfile(name, np.Controller, &cluster.Services.Controller)
			applyDeprecatedNodeProfile(name, np.DispatchCloud, &cluster.Services.DispatchCloud)
		}
		if dst, n := &cluster.API.MaxItemsPerResponse, dcluster.RequestLimits.MaxItemsPerResponse; n != nil && *n != *dst {
			*dst = *n
		}
		if dst, n := &cluster.API.MaxRequestAmplification, dcluster.RequestLimits.MultiClusterRequestConcurrency; n != nil && *n != *dst {
			*dst = *n
		}
		cfg.Clusters[id] = cluster
	}
	return nil
}

func applyDeprecatedNodeProfile(hostname string, ssi systemServiceInstance, svc *arvados.Service) {
	scheme := "https"
	if !ssi.TLS {
		scheme = "http"
	}
	if svc.InternalURLs == nil {
		svc.InternalURLs = map[arvados.URL]arvados.ServiceInstance{}
	}
	host := ssi.Listen
	if host == "" {
		return
	}
	if strings.HasPrefix(host, ":") {
		host = hostname + host
	}
	svc.InternalURLs[arvados.URL{Scheme: scheme, Host: host}] = arvados.ServiceInstance{}
}

func (ldr *Loader) loadOldConfigHelper(component, path string, target interface{}) error {
	if path == "" {
		return nil
	}
	buf, err := ioutil.ReadFile(path)
	if err != nil {
		return err
	}

	ldr.Logger.Warnf("you should remove the legacy %v config file (%s) after migrating all config keys to the cluster configuration file (%s)", component, path, ldr.Path)

	err = yaml.Unmarshal(buf, target)
	if err != nil {
		return fmt.Errorf("%s: %s", path, err)
	}
	return nil
}

type oldCrunchDispatchSlurmConfig struct {
	Client *arvados.Client

	SbatchArguments *[]string
	PollPeriod      *arvados.Duration
	PrioritySpread  *int64

	// crunch-run command to invoke. The container UUID will be
	// appended. If nil, []string{"crunch-run"} will be used.
	//
	// Example: []string{"crunch-run", "--cgroup-parent-subsystem=memory"}
	CrunchRunCommand *[]string

	// Extra RAM to reserve (in Bytes) for SLURM job, in addition
	// to the amount specified in the container's RuntimeConstraints
	ReserveExtraRAM *int64

	// Minimum time between two attempts to run the same container
	MinRetryPeriod *arvados.Duration

	// Batch size for container queries
	BatchSize *int64
}

const defaultCrunchDispatchSlurmConfigPath = "/etc/arvados/crunch-dispatch-slurm/crunch-dispatch-slurm.yml"

func loadOldClientConfig(cluster *arvados.Cluster, client *arvados.Client) {
	if client == nil {
		return
	}
	if client.APIHost != "" {
		cluster.Services.Controller.ExternalURL.Host = client.APIHost
	}
	if client.Scheme != "" {
		cluster.Services.Controller.ExternalURL.Scheme = client.Scheme
	} else {
		cluster.Services.Controller.ExternalURL.Scheme = "https"
	}
	if client.AuthToken != "" {
		cluster.SystemRootToken = client.AuthToken
	}
	cluster.TLS.Insecure = client.Insecure
	ks := ""
	for i, u := range client.KeepServiceURIs {
		if i > 0 {
			ks += " "
		}
		ks += u
	}
	cluster.Containers.SLURM.SbatchEnvironmentVariables = map[string]string{"ARVADOS_KEEP_SERVICES": ks}
}

// update config using values from an crunch-dispatch-slurm config file.
func (ldr *Loader) loadOldCrunchDispatchSlurmConfig(cfg *arvados.Config) error {
	if ldr.CrunchDispatchSlurmPath == "" {
		return nil
	}
	var oc oldCrunchDispatchSlurmConfig
	err := ldr.loadOldConfigHelper("crunch-dispatch-slurm", ldr.CrunchDispatchSlurmPath, &oc)
	if os.IsNotExist(err) && (ldr.CrunchDispatchSlurmPath == defaultCrunchDispatchSlurmConfigPath) {
		return nil
	} else if err != nil {
		return err
	}

	cluster, err := cfg.GetCluster("")
	if err != nil {
		return err
	}

	loadOldClientConfig(cluster, oc.Client)

	if oc.SbatchArguments != nil {
		cluster.Containers.SLURM.SbatchArgumentsList = *oc.SbatchArguments
	}
	if oc.PollPeriod != nil {
		cluster.Containers.CloudVMs.PollInterval = *oc.PollPeriod
	}
	if oc.PrioritySpread != nil {
		cluster.Containers.SLURM.PrioritySpread = *oc.PrioritySpread
	}
	if oc.CrunchRunCommand != nil {
		if len(*oc.CrunchRunCommand) >= 1 {
			cluster.Containers.CrunchRunCommand = (*oc.CrunchRunCommand)[0]
		}
		if len(*oc.CrunchRunCommand) >= 2 {
			cluster.Containers.CrunchRunArgumentsList = (*oc.CrunchRunCommand)[1:]
		}
	}
	if oc.ReserveExtraRAM != nil {
		cluster.Containers.ReserveExtraRAM = arvados.ByteSize(*oc.ReserveExtraRAM)
	}
	if oc.MinRetryPeriod != nil {
		cluster.Containers.MinRetryPeriod = *oc.MinRetryPeriod
	}
	if oc.BatchSize != nil {
		cluster.API.MaxItemsPerResponse = int(*oc.BatchSize)
	}

	cfg.Clusters[cluster.ClusterID] = *cluster
	return nil
}

type oldWsConfig struct {
	Client       *arvados.Client
	Postgres     *arvados.PostgreSQLConnection
	PostgresPool *int
	Listen       *string
	LogLevel     *string
	LogFormat    *string

	PingTimeout      *arvados.Duration
	ClientEventQueue *int
	ServerEventQueue *int

	ManagementToken *string
}

const defaultWebsocketConfigPath = "/etc/arvados/ws/ws.yml"

// update config using values from an crunch-dispatch-slurm config file.
func (ldr *Loader) loadOldWebsocketConfig(cfg *arvados.Config) error {
	if ldr.WebsocketPath == "" {
		return nil
	}
	var oc oldWsConfig
	err := ldr.loadOldConfigHelper("arvados-ws", ldr.WebsocketPath, &oc)
	if os.IsNotExist(err) && ldr.WebsocketPath == defaultWebsocketConfigPath {
		return nil
	} else if err != nil {
		return err
	}

	cluster, err := cfg.GetCluster("")
	if err != nil {
		return err
	}

	loadOldClientConfig(cluster, oc.Client)

	if oc.Postgres != nil {
		cluster.PostgreSQL.Connection = *oc.Postgres
	}
	if oc.PostgresPool != nil {
		cluster.PostgreSQL.ConnectionPool = *oc.PostgresPool
	}
	if oc.Listen != nil {
		cluster.Services.Websocket.InternalURLs[arvados.URL{Host: *oc.Listen}] = arvados.ServiceInstance{}
	}
	if oc.LogLevel != nil {
		cluster.SystemLogs.LogLevel = *oc.LogLevel
	}
	if oc.LogFormat != nil {
		cluster.SystemLogs.Format = *oc.LogFormat
	}
	if oc.PingTimeout != nil {
		cluster.API.SendTimeout = *oc.PingTimeout
	}
	if oc.ClientEventQueue != nil {
		cluster.API.WebsocketClientEventQueue = *oc.ClientEventQueue
	}
	if oc.ServerEventQueue != nil {
		cluster.API.WebsocketServerEventQueue = *oc.ServerEventQueue
	}
	if oc.ManagementToken != nil {
		cluster.ManagementToken = *oc.ManagementToken
	}

	cfg.Clusters[cluster.ClusterID] = *cluster
	return nil
}

type oldKeepProxyConfig struct {
	Client          *arvados.Client
	Listen          *string
	DisableGet      *bool
	DisablePut      *bool
	DefaultReplicas *int
	Timeout         *arvados.Duration
	PIDFile         *string
	Debug           *bool
	ManagementToken *string
}

const defaultKeepproxyConfigPath = "/etc/arvados/keepproxy/keepproxy.yml"

func (ldr *Loader) loadOldKeepproxyConfig(cfg *arvados.Config) error {
	if ldr.KeepproxyPath == "" {
		return nil
	}
	var oc oldKeepProxyConfig
	err := ldr.loadOldConfigHelper("keepproxy", ldr.KeepproxyPath, &oc)
	if os.IsNotExist(err) && ldr.KeepproxyPath == defaultKeepproxyConfigPath {
		return nil
	} else if err != nil {
		return err
	}

	cluster, err := cfg.GetCluster("")
	if err != nil {
		return err
	}

	loadOldClientConfig(cluster, oc.Client)

	if oc.Listen != nil {
		cluster.Services.Keepproxy.InternalURLs[arvados.URL{Host: *oc.Listen}] = arvados.ServiceInstance{}
	}
	if oc.DefaultReplicas != nil {
		cluster.Collections.DefaultReplication = *oc.DefaultReplicas
	}
	if oc.Timeout != nil {
		cluster.API.KeepServiceRequestTimeout = *oc.Timeout
	}
	if oc.Debug != nil {
		if *oc.Debug && cluster.SystemLogs.LogLevel != "debug" {
			cluster.SystemLogs.LogLevel = "debug"
		} else if !*oc.Debug && cluster.SystemLogs.LogLevel != "info" {
			cluster.SystemLogs.LogLevel = "info"
		}
	}
	if oc.ManagementToken != nil {
		cluster.ManagementToken = *oc.ManagementToken
	}

	// The following legacy options are no longer supported. If they are set to
	// true or PIDFile has a value, error out and notify the user
	unsupportedEntry := func(cfgEntry string) error {
		return fmt.Errorf("the keepproxy %s configuration option is no longer supported, please remove it from your configuration file", cfgEntry)
	}
	if oc.DisableGet != nil && *oc.DisableGet {
		return unsupportedEntry("DisableGet")
	}
	if oc.DisablePut != nil && *oc.DisablePut {
		return unsupportedEntry("DisablePut")
	}
	if oc.PIDFile != nil && *oc.PIDFile != "" {
		return unsupportedEntry("PIDFile")
	}

	cfg.Clusters[cluster.ClusterID] = *cluster
	return nil
}

const defaultKeepWebConfigPath = "/etc/arvados/keep-web/keep-web.yml"

type oldKeepWebConfig struct {
	Client *arvados.Client

	Listen string

	AnonymousTokens    []string
	AttachmentOnlyHost string
	TrustAllContent    bool

	Cache struct {
		TTL                  arvados.Duration
		UUIDTTL              arvados.Duration
		MaxCollectionEntries int
		MaxCollectionBytes   int64
		MaxPermissionEntries int
		MaxUUIDEntries       int
	}

	// Hack to support old command line flag, which is a bool
	// meaning "get actual token from environment".
	deprecatedAllowAnonymous bool

	// Authorization token to be included in all health check requests.
	ManagementToken string
}

func (ldr *Loader) loadOldKeepWebConfig(cfg *arvados.Config) error {
	if ldr.KeepWebPath == "" {
		return nil
	}
	var oc oldKeepWebConfig
	err := ldr.loadOldConfigHelper("keep-web", ldr.KeepWebPath, &oc)
	if os.IsNotExist(err) && ldr.KeepWebPath == defaultKeepWebConfigPath {
		return nil
	} else if err != nil {
		return err
	}

	cluster, err := cfg.GetCluster("")
	if err != nil {
		return err
	}

	loadOldClientConfig(cluster, oc.Client)

	cluster.Services.WebDAV.InternalURLs[arvados.URL{Host: oc.Listen}] = arvados.ServiceInstance{}
	cluster.Services.WebDAVDownload.InternalURLs[arvados.URL{Host: oc.Listen}] = arvados.ServiceInstance{}
	cluster.Services.WebDAVDownload.ExternalURL = arvados.URL{Host: oc.AttachmentOnlyHost}
	cluster.TLS.Insecure = oc.Client.Insecure
	cluster.ManagementToken = oc.ManagementToken
	cluster.Collections.TrustAllContent = oc.TrustAllContent
	cluster.Collections.WebDAVCache.TTL = oc.Cache.TTL
	cluster.Collections.WebDAVCache.UUIDTTL = oc.Cache.UUIDTTL
	cluster.Collections.WebDAVCache.MaxCollectionEntries = oc.Cache.MaxCollectionEntries
	cluster.Collections.WebDAVCache.MaxCollectionBytes = oc.Cache.MaxCollectionBytes
	cluster.Collections.WebDAVCache.MaxPermissionEntries = oc.Cache.MaxPermissionEntries
	cluster.Collections.WebDAVCache.MaxUUIDEntries = oc.Cache.MaxUUIDEntries
	if len(oc.AnonymousTokens) > 0 {
		cluster.Users.AnonymousUserToken = oc.AnonymousTokens[0]
		if len(oc.AnonymousTokens) > 1 {
			ldr.Logger.Warn("More than 1 anonymous tokens configured, using only the first and discarding the rest.")
		}
	}

	cfg.Clusters[cluster.ClusterID] = *cluster
	return nil
}

const defaultGitHttpdConfigPath = "/etc/arvados/git-httpd/git-httpd.yml"

type oldGitHttpdConfig struct {
	Client          *arvados.Client
	Listen          string
	GitCommand      string
	GitoliteHome    string
	RepoRoot        string
	ManagementToken string
}

func (ldr *Loader) loadOldGitHttpdConfig(cfg *arvados.Config) error {
	if ldr.GitHttpdPath == "" {
		return nil
	}
	var oc oldGitHttpdConfig
	err := ldr.loadOldConfigHelper("arv-git-httpd", ldr.GitHttpdPath, &oc)
	if os.IsNotExist(err) && ldr.GitHttpdPath == defaultGitHttpdConfigPath {
		return nil
	} else if err != nil {
		return err
	}

	cluster, err := cfg.GetCluster("")
	if err != nil {
		return err
	}

	loadOldClientConfig(cluster, oc.Client)

	cluster.Services.GitHTTP.InternalURLs[arvados.URL{Host: oc.Listen}] = arvados.ServiceInstance{}
	cluster.TLS.Insecure = oc.Client.Insecure
	cluster.ManagementToken = oc.ManagementToken
	cluster.Git.GitCommand = oc.GitCommand
	cluster.Git.GitoliteHome = oc.GitoliteHome
	cluster.Git.Repositories = oc.RepoRoot

	cfg.Clusters[cluster.ClusterID] = *cluster
	return nil
}

<<<<<<< HEAD
const defaultKeepBalanceConfigPath = "/etc/arvados/keep-balance/keep-balance.yml"

type oldKeepBalanceConfig struct {
	Client              *arvados.Client
	Listen              *string
	KeepServiceTypes    *[]string
	KeepServiceList     *arvados.KeepServiceList
	RunPeriod           *arvados.Duration
	CollectionBatchSize *int
	CollectionBuffers   *int
	RequestTimeout      *arvados.Duration
	LostBlocksFile      *string
	ManagementToken     *string
}

func (ldr *Loader) loadOldKeepBalanceConfig(cfg *arvados.Config) error {
	if ldr.KeepBalancePath == "" {
		return nil
	}
	var oc oldKeepBalanceConfig
	err := ldr.loadOldConfigHelper("keep-balance", ldr.KeepBalancePath, &oc)
	if os.IsNotExist(err) && ldr.KeepBalancePath == defaultKeepBalanceConfigPath {
		return nil
	} else if err != nil {
		return err
	}

=======
func (ldr *Loader) loadOldEnvironmentVariables(cfg *arvados.Config) error {
	if os.Getenv("ARVADOS_API_TOKEN") == "" && os.Getenv("ARVADOS_API_HOST") == "" {
		return nil
	}
>>>>>>> fcb08f0c
	cluster, err := cfg.GetCluster("")
	if err != nil {
		return err
	}
<<<<<<< HEAD

	loadOldClientConfig(cluster, oc.Client)

	if oc.Listen != nil {
		cluster.Services.Keepbalance.InternalURLs[arvados.URL{Host: *oc.Listen}] = arvados.ServiceInstance{}
	}
	if oc.ManagementToken != nil {
		cluster.ManagementToken = *oc.ManagementToken
	}
	if oc.RunPeriod != nil {
		cluster.Collections.BalancePeriod = *oc.RunPeriod
	}
	if oc.LostBlocksFile != nil {
		cluster.Collections.BlobMissingReport = *oc.LostBlocksFile
	}
	if oc.CollectionBatchSize != nil {
		cluster.Collections.BalanceCollectionBatch = *oc.CollectionBatchSize
	}
	if oc.CollectionBuffers != nil {
		cluster.Collections.BalanceCollectionBuffers = *oc.CollectionBuffers
	}
	if oc.RequestTimeout != nil {
		cluster.API.KeepServiceRequestTimeout = *oc.RequestTimeout
	}

	msg := "The %s configuration option is no longer supported. Please remove it from your configuration file. Keep-balance will operate on all configured volumes."

	// If the keep service type provided is "disk" silently ignore it, since
	// this is what ends up being done anyway.
	if oc.KeepServiceTypes != nil {
		numTypes := len(*oc.KeepServiceTypes)
		if numTypes != 0 && !(numTypes == 1 && (*oc.KeepServiceTypes)[0] == "disk") {
			return fmt.Errorf(msg, "KeepServiceType")
		}
	}

	if oc.KeepServiceList != nil {
		return fmt.Errorf(msg, "KeepServiceList")
	}

=======
	if tok := os.Getenv("ARVADOS_API_TOKEN"); tok != "" && cluster.SystemRootToken == "" {
		ldr.Logger.Warn("SystemRootToken missing from cluster config, falling back to ARVADOS_API_TOKEN environment variable")
		cluster.SystemRootToken = tok
	}
	if apihost := os.Getenv("ARVADOS_API_HOST"); apihost != "" && cluster.Services.Controller.ExternalURL.Host == "" {
		ldr.Logger.Warn("Services.Controller.ExternalURL missing from cluster config, falling back to ARVADOS_API_HOST(_INSECURE) environment variables")
		u, err := url.Parse("https://" + apihost)
		if err != nil {
			return fmt.Errorf("cannot parse ARVADOS_API_HOST: %s", err)
		}
		cluster.Services.Controller.ExternalURL = arvados.URL(*u)
		if i := os.Getenv("ARVADOS_API_HOST_INSECURE"); i != "" && i != "0" {
			cluster.TLS.Insecure = true
		}
	}
>>>>>>> fcb08f0c
	cfg.Clusters[cluster.ClusterID] = *cluster
	return nil
}<|MERGE_RESOLUTION|>--- conflicted
+++ resolved
@@ -476,7 +476,6 @@
 	return nil
 }
 
-<<<<<<< HEAD
 const defaultKeepBalanceConfigPath = "/etc/arvados/keep-balance/keep-balance.yml"
 
 type oldKeepBalanceConfig struct {
@@ -504,17 +503,10 @@
 		return err
 	}
 
-=======
-func (ldr *Loader) loadOldEnvironmentVariables(cfg *arvados.Config) error {
-	if os.Getenv("ARVADOS_API_TOKEN") == "" && os.Getenv("ARVADOS_API_HOST") == "" {
-		return nil
-	}
->>>>>>> fcb08f0c
-	cluster, err := cfg.GetCluster("")
-	if err != nil {
-		return err
-	}
-<<<<<<< HEAD
+	cluster, err := cfg.GetCluster("")
+	if err != nil {
+		return err
+	}
 
 	loadOldClientConfig(cluster, oc.Client)
 
@@ -555,7 +547,18 @@
 		return fmt.Errorf(msg, "KeepServiceList")
 	}
 
-=======
+	cfg.Clusters[cluster.ClusterID] = *cluster
+	return nil
+}
+
+func (ldr *Loader) loadOldEnvironmentVariables(cfg *arvados.Config) error {
+	if os.Getenv("ARVADOS_API_TOKEN") == "" && os.Getenv("ARVADOS_API_HOST") == "" {
+		return nil
+	}
+	cluster, err := cfg.GetCluster("")
+	if err != nil {
+		return err
+	}
 	if tok := os.Getenv("ARVADOS_API_TOKEN"); tok != "" && cluster.SystemRootToken == "" {
 		ldr.Logger.Warn("SystemRootToken missing from cluster config, falling back to ARVADOS_API_TOKEN environment variable")
 		cluster.SystemRootToken = tok
@@ -571,7 +574,6 @@
 			cluster.TLS.Insecure = true
 		}
 	}
->>>>>>> fcb08f0c
 	cfg.Clusters[cluster.ClusterID] = *cluster
 	return nil
 }