// Copyright (C) The Arvados Authors. All rights reserved.
//
// SPDX-License-Identifier: AGPL-3.0

package config

import (
	"encoding/json"
	"errors"
	"fmt"
	"io"
	"strings"

	"git.arvados.org/arvados.git/sdk/go/arvados"
)

// ExportJSON writes a JSON object with the safe (non-secret) portions
// of the cluster config to w.
func ExportJSON(w io.Writer, cluster *arvados.Cluster) error {
	buf, err := json.Marshal(cluster)
	if err != nil {
		return err
	}
	var m map[string]interface{}
	err = json.Unmarshal(buf, &m)
	if err != nil {
		return err
	}

	// ClusterID is not marshalled by default (see `json:"-"`).
	// Add it back here so it is included in the exported config.
	m["ClusterID"] = cluster.ClusterID
	err = redactUnsafe(m, "", "")
	if err != nil {
		return err
	}
	return json.NewEncoder(w).Encode(m)
}

// whitelist classifies configs as safe/unsafe to reveal to
// unauthenticated clients.
//
// Every config entry must either be listed explicitly here along with
// all of its parent keys (e.g., "API" + "API.RequestTimeout"), or
// have an ancestor listed as false (e.g.,
// "PostgreSQL.Connection.password" has an ancestor
// "PostgreSQL.Connection" with a false value). Otherwise, it is a bug
// which should be caught by tests.
//
// Example: API.RequestTimeout is safe because whitelist["API"] == and
// whitelist["API.RequestTimeout"] == true.
//
// Example: PostgreSQL.Connection.password is not safe because
// whitelist["PostgreSQL.Connection"] == false.
//
// Example: PostgreSQL.BadKey would cause an error because
// whitelist["PostgreSQL"] isn't false, and neither
// whitelist["PostgreSQL.BadKey"] nor whitelist["PostgreSQL.*"]
// exists.
var whitelist = map[string]bool{
	// | sort -t'"' -k2,2
	"API":                                          true,
	"API.AsyncPermissionsUpdateInterval":           false,
	"API.DisabledAPIs":                             false,
	"API.KeepServiceRequestTimeout":                false,
	"API.MaxConcurrentRequests":                    false,
	"API.MaxIndexDatabaseRead":                     false,
	"API.MaxItemsPerResponse":                      true,
	"API.MaxKeepBlobBuffers":                       false,
	"API.MaxRequestAmplification":                  false,
	"API.MaxRequestSize":                           true,
	"API.RailsSessionSecretToken":                  false,
	"API.RequestTimeout":                           true,
	"API.SendTimeout":                              true,
	"API.WebsocketClientEventQueue":                false,
	"API.WebsocketServerEventQueue":                false,
	"AuditLogs":                                    false,
	"AuditLogs.MaxAge":                             false,
	"AuditLogs.MaxDeleteBatch":                     false,
	"AuditLogs.UnloggedAttributes":                 false,
	"ClusterID":                                    true,
	"Collections":                                  true,
	"Collections.BalanceCollectionBatch":           false,
	"Collections.BalanceCollectionBuffers":         false,
	"Collections.BalancePeriod":                    false,
	"Collections.BalanceTimeout":                   false,
	"Collections.BlobDeleteConcurrency":            false,
	"Collections.BlobMissingReport":                false,
	"Collections.BlobReplicateConcurrency":         false,
	"Collections.BlobSigning":                      true,
	"Collections.BlobSigningKey":                   false,
	"Collections.BlobSigningTTL":                   true,
	"Collections.BlobTrash":                        false,
	"Collections.BlobTrashCheckInterval":           false,
	"Collections.BlobTrashConcurrency":             false,
	"Collections.BlobTrashLifetime":                false,
	"Collections.CollectionVersioning":             false,
	"Collections.DefaultReplication":               true,
	"Collections.DefaultTrashLifetime":             true,
	"Collections.ForwardSlashNameSubstitution":     true,
	"Collections.ManagedProperties":                true,
	"Collections.ManagedProperties.*":              true,
	"Collections.ManagedProperties.*.*":            true,
	"Collections.PreserveVersionIfIdle":            true,
	"Collections.S3FolderObjects":                  true,
	"Collections.TrashSweepInterval":               false,
	"Collections.TrustAllContent":                  false,
	"Collections.WebDAVCache":                      false,
	"Containers":                                   true,
	"Containers.CloudVMs":                          false,
	"Containers.CrunchRunArgumentsList":            false,
	"Containers.CrunchRunCommand":                  false,
	"Containers.DefaultKeepCacheRAM":               true,
	"Containers.DispatchPrivateKey":                false,
	"Containers.JobsAPI":                           true,
	"Containers.JobsAPI.Enable":                    true,
	"Containers.JobsAPI.GitInternalDir":            false,
	"Containers.Logging":                           false,
	"Containers.LogReuseDecisions":                 false,
	"Containers.MaxComputeVMs":                     false,
	"Containers.MaxDispatchAttempts":               false,
	"Containers.MaxRetryAttempts":                  true,
	"Containers.MinRetryPeriod":                    true,
	"Containers.ReserveExtraRAM":                   true,
	"Containers.SLURM":                             false,
	"Containers.StaleLockTimeout":                  false,
	"Containers.SupportedDockerImageFormats":       true,
	"Containers.SupportedDockerImageFormats.*":     true,
	"Containers.UsePreemptibleInstances":           true,
	"ForceLegacyAPI14":                             false,
	"Git":                                          false,
	"InstanceTypes":                                true,
	"InstanceTypes.*":                              true,
	"InstanceTypes.*.*":                            true,
	"Login":                                        true,
	"Login.Google":                                 true,
	"Login.Google.AlternateEmailAddresses":         false,
	"Login.Google.ClientID":                        false,
	"Login.Google.ClientSecret":                    false,
	"Login.Google.Enable":                          true,
	"Login.LDAP":                                   true,
	"Login.LDAP.AppendDomain":                      false,
	"Login.LDAP.EmailAttribute":                    false,
	"Login.LDAP.Enable":                            true,
	"Login.LDAP.InsecureTLS":                       false,
	"Login.LDAP.SearchAttribute":                   false,
	"Login.LDAP.SearchBase":                        false,
	"Login.LDAP.SearchBindPassword":                false,
	"Login.LDAP.SearchBindUser":                    false,
	"Login.LDAP.SearchFilters":                     false,
	"Login.LDAP.StartTLS":                          false,
	"Login.LDAP.StripDomain":                       false,
	"Login.LDAP.URL":                               false,
	"Login.LDAP.UsernameAttribute":                 false,
	"Login.LoginCluster":                           true,
	"Login.OpenIDConnect":                          true,
	"Login.OpenIDConnect.ClientID":                 false,
	"Login.OpenIDConnect.ClientSecret":             false,
	"Login.OpenIDConnect.EmailClaim":               false,
	"Login.OpenIDConnect.EmailVerifiedClaim":       false,
	"Login.OpenIDConnect.Enable":                   true,
	"Login.OpenIDConnect.Issuer":                   false,
	"Login.OpenIDConnect.UsernameClaim":            false,
	"Login.PAM":                                    true,
	"Login.PAM.DefaultEmailDomain":                 false,
	"Login.PAM.Enable":                             true,
	"Login.PAM.Service":                            false,
	"Login.RemoteTokenRefresh":                     true,
	"Login.SSO":                                    true,
	"Login.SSO.Enable":                             true,
	"Login.SSO.ProviderAppID":                      false,
	"Login.SSO.ProviderAppSecret":                  false,
<<<<<<< HEAD
	"Login.Test":                                   true,
	"Login.Test.Enable":                            true,
	"Login.Test.Users":                             false,
=======
	"Login.TokenLifetime":                          false,
>>>>>>> 67207bad
	"Mail":                                         true,
	"Mail.EmailFrom":                               false,
	"Mail.IssueReporterEmailFrom":                  false,
	"Mail.IssueReporterEmailTo":                    false,
	"Mail.MailchimpAPIKey":                         false,
	"Mail.MailchimpListID":                         false,
	"Mail.SendUserSetupNotificationEmail":          false,
	"Mail.SupportEmailAddress":                     true,
	"ManagementToken":                              false,
	"PostgreSQL":                                   false,
	"RemoteClusters":                               true,
	"RemoteClusters.*":                             true,
	"RemoteClusters.*.ActivateUsers":               true,
	"RemoteClusters.*.Host":                        true,
	"RemoteClusters.*.Insecure":                    true,
	"RemoteClusters.*.Proxy":                       true,
	"RemoteClusters.*.Scheme":                      true,
	"Services":                                     true,
	"Services.*":                                   true,
	"Services.*.ExternalURL":                       true,
	"Services.*.InternalURLs":                      false,
	"SystemLogs":                                   false,
	"SystemRootToken":                              false,
	"TLS":                                          false,
	"Users":                                        true,
	"Users.AdminNotifierEmailFrom":                 false,
	"Users.AnonymousUserToken":                     true,
	"Users.AutoAdminFirstUser":                     false,
	"Users.AutoAdminUserWithEmail":                 false,
	"Users.AutoSetupNewUsers":                      false,
	"Users.AutoSetupNewUsersWithRepository":        false,
	"Users.AutoSetupNewUsersWithVmUUID":            false,
	"Users.AutoSetupUsernameBlacklist":             false,
	"Users.EmailSubjectPrefix":                     false,
	"Users.NewInactiveUserNotificationRecipients":  false,
	"Users.NewUserNotificationRecipients":          false,
	"Users.NewUsersAreActive":                      false,
	"Users.PreferDomainForUsername":                false,
	"Users.UserNotifierEmailFrom":                  false,
	"Users.UserProfileNotificationAddress":         false,
	"Volumes":                                      true,
	"Volumes.*":                                    true,
	"Volumes.*.*":                                  false,
	"Volumes.*.AccessViaHosts":                     true,
	"Volumes.*.AccessViaHosts.*":                   true,
	"Volumes.*.AccessViaHosts.*.ReadOnly":          true,
	"Volumes.*.ReadOnly":                           true,
	"Volumes.*.Replication":                        true,
	"Volumes.*.StorageClasses":                     true,
	"Volumes.*.StorageClasses.*":                   false,
	"Workbench":                                    true,
	"Workbench.ActivationContactLink":              false,
	"Workbench.APIClientConnectTimeout":            true,
	"Workbench.APIClientReceiveTimeout":            true,
	"Workbench.APIResponseCompression":             true,
	"Workbench.ApplicationMimetypesWithViewIcon":   true,
	"Workbench.ApplicationMimetypesWithViewIcon.*": true,
	"Workbench.ArvadosDocsite":                     true,
	"Workbench.ArvadosPublicDataDocURL":            true,
	"Workbench.DefaultOpenIdPrefix":                false,
	"Workbench.EnableGettingStartedPopup":          true,
	"Workbench.EnablePublicProjectsPage":           true,
	"Workbench.FileViewersConfigURL":               true,
	"Workbench.InactivePageHTML":                   true,
	"Workbench.LogViewerMaxBytes":                  true,
	"Workbench.MultiSiteSearch":                    true,
	"Workbench.ProfilingEnabled":                   true,
	"Workbench.Repositories":                       false,
	"Workbench.RepositoryCache":                    false,
	"Workbench.RunningJobLogRecordsToFetch":        true,
	"Workbench.SecretKeyBase":                      false,
	"Workbench.ShowRecentCollectionsOnDashboard":   true,
	"Workbench.ShowUserAgreementInline":            true,
	"Workbench.ShowUserNotifications":              true,
	"Workbench.SiteName":                           true,
	"Workbench.SSHHelpHostSuffix":                  true,
	"Workbench.SSHHelpPageHTML":                    true,
	"Workbench.Theme":                              true,
	"Workbench.UserProfileFormFields":              true,
	"Workbench.UserProfileFormFields.*":            true,
	"Workbench.UserProfileFormFields.*.*":          true,
	"Workbench.UserProfileFormFields.*.*.*":        true,
	"Workbench.UserProfileFormMessage":             true,
	"Workbench.VocabularyURL":                      true,
	"Workbench.WelcomePageHTML":                    true,
}

func redactUnsafe(m map[string]interface{}, mPrefix, lookupPrefix string) error {
	var errs []string
	for k, v := range m {
		lookupKey := k
		safe, ok := whitelist[lookupPrefix+k]
		if !ok {
			lookupKey = "*"
			safe, ok = whitelist[lookupPrefix+"*"]
		}
		if !ok {
			errs = append(errs, fmt.Sprintf("config bug: key %q not in whitelist map", lookupPrefix+k))
			continue
		}
		if !safe {
			delete(m, k)
			continue
		}
		if v, ok := v.(map[string]interface{}); ok {
			err := redactUnsafe(v, mPrefix+k+".", lookupPrefix+lookupKey+".")
			if err != nil {
				errs = append(errs, err.Error())
			}
		}
	}
	if len(errs) > 0 {
		return errors.New(strings.Join(errs, "\n"))
	}
	return nil
}<|MERGE_RESOLUTION|>--- conflicted
+++ resolved
@@ -170,13 +170,10 @@
 	"Login.SSO.Enable":                             true,
 	"Login.SSO.ProviderAppID":                      false,
 	"Login.SSO.ProviderAppSecret":                  false,
-<<<<<<< HEAD
 	"Login.Test":                                   true,
 	"Login.Test.Enable":                            true,
 	"Login.Test.Users":                             false,
-=======
 	"Login.TokenLifetime":                          false,
->>>>>>> 67207bad
 	"Mail":                                         true,
 	"Mail.EmailFrom":                               false,
 	"Mail.IssueReporterEmailFrom":                  false,
