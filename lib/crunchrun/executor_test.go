// Copyright (C) The Arvados Authors. All rights reserved.
//
// SPDX-License-Identifier: AGPL-3.0

package crunchrun

import (
	"bytes"
	"fmt"
	"io"
<<<<<<< HEAD
=======
	"io/ioutil"
	"net"
	"net/http"
	"os"
>>>>>>> 4b593edc
	"strings"
	"time"

	"git.arvados.org/arvados.git/sdk/go/arvados"
	"git.arvados.org/arvados.git/sdk/go/arvadostest"
	"golang.org/x/net/context"
	. "gopkg.in/check.v1"
)

type nopWriteCloser struct{ io.Writer }

func (nopWriteCloser) Close() error { return nil }

// embedded by dockerSuite and singularitySuite so they can share
// tests.
type executorSuite struct {
	newExecutor func(*C) // embedding struct's SetUpSuite method must set this
	executor    containerExecutor
	spec        containerSpec
	stdout      bytes.Buffer
	stderr      bytes.Buffer
}

func (s *executorSuite) SetUpTest(c *C) {
	s.newExecutor(c)
	s.stdout = bytes.Buffer{}
	s.stderr = bytes.Buffer{}
	s.spec = containerSpec{
		Image:       "busybox:uclibc",
		VCPUs:       1,
		WorkingDir:  "",
		Env:         map[string]string{"PATH": "/bin:/usr/bin"},
		NetworkMode: "default",
		Stdout:      nopWriteCloser{&s.stdout},
		Stderr:      nopWriteCloser{&s.stderr},
	}
	err := s.executor.LoadImage("", arvadostest.BusyboxDockerImage(c), arvados.Container{}, "", nil)
	c.Assert(err, IsNil)
}

func (s *executorSuite) TearDownTest(c *C) {
	s.executor.Close()
}

func (s *executorSuite) TestExecTrivialContainer(c *C) {
	c.Logf("Using container runtime: %s", s.executor.Runtime())
	s.spec.Command = []string{"echo", "ok"}
	s.checkRun(c, 0)
	c.Check(s.stdout.String(), Equals, "ok\n")
	c.Check(s.stderr.String(), Equals, "")
}

func (s *executorSuite) TestExitStatus(c *C) {
	s.spec.Command = []string{"false"}
	s.checkRun(c, 1)
}

func (s *executorSuite) TestSignalExitStatus(c *C) {
	if _, isdocker := s.executor.(*dockerExecutor); isdocker {
		// It's not quite this easy to make busybox kill
		// itself in docker where it's pid 1.
		c.Skip("kill -9 $$ doesn't work on busybox with pid=1 in docker")
		return
	}
	s.spec.Command = []string{"sh", "-c", "kill -9 $$"}
	s.checkRun(c, 0x80+9)
}

func (s *executorSuite) TestExecStop(c *C) {
	s.spec.Command = []string{"sh", "-c", "sleep 10; echo ok"}
	err := s.executor.Create(s.spec)
	c.Assert(err, IsNil)
	err = s.executor.Start()
	c.Assert(err, IsNil)
	go func() {
		time.Sleep(time.Second / 10)
		s.executor.Stop()
	}()
	ctx, cancel := context.WithDeadline(context.Background(), time.Now().Add(10*time.Second))
	defer cancel()
	code, err := s.executor.Wait(ctx)
	c.Check(code, Not(Equals), 0)
	c.Check(err, IsNil)
	c.Check(s.stdout.String(), Equals, "")
	c.Check(s.stderr.String(), Equals, "")
}

func (s *executorSuite) TestExecCleanEnv(c *C) {
	s.spec.Command = []string{"env"}
	s.checkRun(c, 0)
	c.Check(s.stderr.String(), Equals, "")
	got := map[string]string{}
	for _, kv := range strings.Split(s.stdout.String(), "\n") {
		if kv == "" {
			continue
		}
		kv := strings.SplitN(kv, "=", 2)
		switch kv[0] {
		case "HOSTNAME", "HOME":
			// docker sets these by itself
		case "LD_LIBRARY_PATH", "SINGULARITY_NAME", "PWD", "LANG", "SHLVL", "SINGULARITY_INIT", "SINGULARITY_CONTAINER":
			// singularity sets these by itself (cf. https://sylabs.io/guides/3.5/user-guide/environment_and_metadata.html)
		case "SINGULARITY_APPNAME":
			// singularity also sets this by itself (v3.5.2, but not v3.7.4)
		case "PROMPT_COMMAND", "PS1", "SINGULARITY_BIND", "SINGULARITY_COMMAND", "SINGULARITY_ENVIRONMENT":
			// singularity also sets these by itself (v3.7.4)
		default:
			got[kv[0]] = kv[1]
		}
	}
	c.Check(got, DeepEquals, s.spec.Env)
}
func (s *executorSuite) TestExecEnableNetwork(c *C) {
	for _, enable := range []bool{false, true} {
		s.SetUpTest(c)
		s.spec.Command = []string{"ip", "route"}
		s.spec.EnableNetwork = enable
		s.checkRun(c, 0)
		if enable {
			c.Check(s.stdout.String(), Matches, "(?ms).*default via.*")
		} else {
			c.Check(s.stdout.String(), Equals, "")
		}
	}
}

func (s *executorSuite) TestExecWorkingDir(c *C) {
	s.spec.WorkingDir = "/tmp"
	s.spec.Command = []string{"sh", "-c", "pwd"}
	s.checkRun(c, 0)
	c.Check(s.stdout.String(), Equals, "/tmp\n")
}

func (s *executorSuite) TestExecStdoutStderr(c *C) {
	s.spec.Command = []string{"sh", "-c", "echo foo; echo -n bar >&2; echo baz; echo waz >&2"}
	s.checkRun(c, 0)
	c.Check(s.stdout.String(), Equals, "foo\nbaz\n")
	c.Check(s.stderr.String(), Equals, "barwaz\n")
}

func (s *executorSuite) TestIPAddress(c *C) {
	// Listen on an available port on the host.
	ln, err := net.Listen("tcp", net.JoinHostPort("0.0.0.0", "0"))
	c.Assert(err, IsNil)
	defer ln.Close()
	_, port, err := net.SplitHostPort(ln.Addr().String())
	c.Assert(err, IsNil)

	// Start a container that listens on the same port number that
	// is already in use on the host.
	s.spec.Command = []string{"nc", "-l", "-p", port, "-e", "printf", `HTTP/1.1 418 I'm a teapot\r\n\r\n`}
	s.spec.EnableNetwork = true
	c.Assert(s.executor.Create(s.spec), IsNil)
	c.Assert(s.executor.Start(), IsNil)
	starttime := time.Now()

	ctx, cancel := context.WithDeadline(context.Background(), time.Now().Add(10*time.Second))
	defer cancel()

	for ctx.Err() == nil {
		time.Sleep(time.Second / 10)
		_, err := s.executor.IPAddress()
		if err == nil {
			break
		}
	}
	// When we connect to the port using s.executor.IPAddress(),
	// we should reach the nc process running inside the
	// container, not the net.Listen() running outside the
	// container, even though both listen on the same port.
	ip, err := s.executor.IPAddress()
	if c.Check(err, IsNil) && c.Check(ip, Not(Equals), "") {
		req, err := http.NewRequest("BREW", "http://"+net.JoinHostPort(ip, port), nil)
		c.Assert(err, IsNil)
		resp, err := http.DefaultClient.Do(req)
		c.Assert(err, IsNil)
		c.Check(resp.StatusCode, Equals, http.StatusTeapot)
	}

	s.executor.Stop()
	code, _ := s.executor.Wait(ctx)
	c.Logf("container ran for %v", time.Now().Sub(starttime))
	c.Check(code, Equals, -1)

	c.Logf("stdout:\n%s\n\n", s.stdout.String())
	c.Logf("stderr:\n%s\n\n", s.stderr.String())
}

func (s *executorSuite) TestInject(c *C) {
	hostdir := c.MkDir()
	c.Assert(os.WriteFile(hostdir+"/testfile", []byte("first tube"), 0777), IsNil)
	mountdir := fmt.Sprintf("/injecttest-%d", os.Getpid())
	s.spec.Command = []string{"sleep", "10"}
	s.spec.BindMounts = map[string]bindmount{mountdir: {HostPath: hostdir, ReadOnly: true}}
	c.Assert(s.executor.Create(s.spec), IsNil)
	c.Assert(s.executor.Start(), IsNil)
	starttime := time.Now()

	ctx, cancel := context.WithDeadline(context.Background(), time.Now().Add(2*time.Second))
	defer cancel()

	// Allow InjectCommand to fail a few times while the container
	// is starting
	for ctx.Err() == nil {
		_, err := s.executor.InjectCommand(ctx, "", "root", false, []string{"true"})
		if err == nil {
			break
		}
		time.Sleep(time.Second / 10)
	}

	injectcmd := []string{"cat", mountdir + "/testfile"}
	cmd, err := s.executor.InjectCommand(ctx, "", "root", false, injectcmd)
	c.Assert(err, IsNil)
	out, err := cmd.CombinedOutput()
	c.Logf("inject %s => %q", injectcmd, out)
	c.Check(err, IsNil)
	c.Check(string(out), Equals, "first tube")

	s.executor.Stop()
	code, _ := s.executor.Wait(ctx)
	c.Logf("container ran for %v", time.Now().Sub(starttime))
	c.Check(code, Equals, -1)
}

func (s *executorSuite) checkRun(c *C, expectCode int) {
	c.Assert(s.executor.Create(s.spec), IsNil)
	c.Assert(s.executor.Start(), IsNil)
	ctx, cancel := context.WithDeadline(context.Background(), time.Now().Add(10*time.Second))
	defer cancel()
	code, err := s.executor.Wait(ctx)
	c.Assert(err, IsNil)
	c.Check(code, Equals, expectCode)
}<|MERGE_RESOLUTION|>--- conflicted
+++ resolved
@@ -8,13 +8,9 @@
 	"bytes"
 	"fmt"
 	"io"
-<<<<<<< HEAD
-=======
-	"io/ioutil"
 	"net"
 	"net/http"
 	"os"
->>>>>>> 4b593edc
 	"strings"
 	"time"
 
