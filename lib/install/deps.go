// Copyright (C) The Arvados Authors. All rights reserved.
//
// SPDX-License-Identifier: AGPL-3.0

package install

import (
	"bufio"
	"bytes"
	"context"
	"errors"
	"flag"
	"fmt"
	"io"
	"os"
	"os/exec"
	"os/user"
	"path/filepath"
	"strconv"
	"strings"
	"syscall"
	"time"

	"git.arvados.org/arvados.git/lib/cmd"
	"git.arvados.org/arvados.git/sdk/go/ctxlog"
	"github.com/lib/pq"
)

var Command cmd.Handler = &installCommand{}

const devtestDatabasePassword = "insecure_arvados_test"

type installCommand struct {
	ClusterType    string
	SourcePath     string
	PackageVersion string
}

func (inst *installCommand) RunCommand(prog string, args []string, stdin io.Reader, stdout, stderr io.Writer) int {
	logger := ctxlog.New(stderr, "text", "info")
	ctx := ctxlog.Context(context.Background(), logger)
	ctx, cancel := context.WithCancel(ctx)
	defer cancel()

	var err error
	defer func() {
		if err != nil {
			logger.WithError(err).Info("exiting")
		}
	}()

	flags := flag.NewFlagSet(prog, flag.ContinueOnError)
	flags.SetOutput(stderr)
	versionFlag := flags.Bool("version", false, "Write version information to stdout and exit 0")
	flags.StringVar(&inst.ClusterType, "type", "production", "cluster `type`: development, test, production, or package")
	flags.StringVar(&inst.SourcePath, "source", "/arvados", "source tree location (required for -type=package)")
	flags.StringVar(&inst.PackageVersion, "package-version", "0.0.0", "version string to embed in executable files")
	err = flags.Parse(args)
	if err == flag.ErrHelp {
		err = nil
		return 0
	} else if err != nil {
		return 2
	} else if *versionFlag {
		return cmd.Version.RunCommand(prog, args, stdin, stdout, stderr)
	} else if len(flags.Args()) > 0 {
		err = fmt.Errorf("unrecognized command line arguments: %v", flags.Args())
		return 2
	}

	var dev, test, prod, pkg bool
	switch inst.ClusterType {
	case "development":
		dev = true
	case "test":
		test = true
	case "production":
		prod = true
	case "package":
		pkg = true
	default:
		err = fmt.Errorf("invalid cluster type %q (must be 'development', 'test', 'production', or 'package')", inst.ClusterType)
		return 2
	}

	if prod {
		err = errors.New("production install is not yet implemented")
		return 1
	}

	osv, err := identifyOS()
	if err != nil {
		return 1
	}

	listdir, err := os.Open("/var/lib/apt/lists")
	if err != nil {
		logger.Warnf("error while checking whether to run apt-get update: %s", err)
	} else if names, _ := listdir.Readdirnames(1); len(names) == 0 {
		// Special case for a base docker image where the
		// package cache has been deleted and all "apt-get
		// install" commands will fail unless we fetch repos.
		cmd := exec.CommandContext(ctx, "apt-get", "update")
		cmd.Stdout = stdout
		cmd.Stderr = stderr
		err = cmd.Run()
		if err != nil {
			return 1
		}
	}

	pkgs := prodpkgs(osv)

	if pkg {
		pkgs = append(pkgs,
			"dpkg-dev",
			"rsync",
		)
	}

	if dev || test || pkg {
		pkgs = append(pkgs,
			"automake",
			"bison",
			"bsdmainutils",
			"build-essential",
			"cadaver",
<<<<<<< HEAD
			"cython",
=======
			"curl",
			"cython3",
>>>>>>> 2c8874c0
			"daemontools", // lib/boot uses setuidgid to drop privileges when running as root
			"default-jdk-headless",
			"default-jre-headless",
			"gettext",
			"iceweasel",
			"libattr1-dev",
			"libcrypt-ssleay-perl",
			"libfuse-dev",
			"libgnutls28-dev",
			"libjson-perl",
			"libpam-dev",
			"libpcre3-dev",
<<<<<<< HEAD
			"libpython2.7-dev",
=======
			"libpq-dev",
>>>>>>> 2c8874c0
			"libreadline-dev",
			"libssl-dev",
			"libwww-perl",
			"libxml2-dev",
			"libxslt1-dev",
			"linkchecker",
			"lsof",
			"make",
			"net-tools",
			"pandoc",
			"perl-modules",
			"pkg-config",
			"postgresql",
			"postgresql-contrib",
			"python3-dev",
			"python3-venv",
			"python3-virtualenv",
			"r-base",
			"r-cran-testthat",
			"r-cran-devtools",
			"r-cran-knitr",
			"r-cran-markdown",
			"r-cran-roxygen2",
			"r-cran-xml",
			"sudo",
			"wget",
			"xvfb",
		)
		switch {
		case osv.Debian && osv.Major >= 10:
			pkgs = append(pkgs, "libcurl4")
		default:
			pkgs = append(pkgs, "libcurl3")
		}
		cmd := exec.CommandContext(ctx, "apt-get", "install", "--yes", "--no-install-recommends")
		cmd.Args = append(cmd.Args, pkgs...)
		cmd.Env = append(os.Environ(), "DEBIAN_FRONTEND=noninteractive")
		cmd.Stdout = stdout
		cmd.Stderr = stderr
		err = cmd.Run()
		if err != nil {
			return 1
		}
	}

	os.Mkdir("/var/lib/arvados", 0755)
	os.Mkdir("/var/lib/arvados/tmp", 0700)
	if prod || pkg {
		os.Mkdir("/var/lib/arvados/wwwtmp", 0700)
		u, er := user.Lookup("www-data")
		if er != nil {
			err = fmt.Errorf("user.Lookup(%q): %w", "www-data", er)
			return 1
		}
		uid, _ := strconv.Atoi(u.Uid)
		gid, _ := strconv.Atoi(u.Gid)
		err = os.Chown("/var/lib/arvados/wwwtmp", uid, gid)
		if err != nil {
			return 1
		}
	}
	rubyversion := "2.5.7"
	if haverubyversion, err := exec.Command("/var/lib/arvados/bin/ruby", "-v").CombinedOutput(); err == nil && bytes.HasPrefix(haverubyversion, []byte("ruby "+rubyversion)) {
		logger.Print("ruby " + rubyversion + " already installed")
	} else {
		err = runBash(`
tmp=/var/lib/arvados/tmp/ruby-`+rubyversion+`
trap "rm -r ${tmp}" ERR
wget --progress=dot:giga -O- https://cache.ruby-lang.org/pub/ruby/2.5/ruby-`+rubyversion+`.tar.gz | tar -C /var/lib/arvados/tmp -xzf -
cd ${tmp}
./configure --disable-install-static-library --enable-shared --disable-install-doc --prefix /var/lib/arvados
make -j8
make install
/var/lib/arvados/bin/gem install bundler --no-ri --no-rdoc
# "gem update --system" can be removed when we use ruby ≥2.6.3: https://bundler.io/blog/2019/05/14/solutions-for-cant-find-gem-bundler-with-executable-bundle.html
/var/lib/arvados/bin/gem update --system --no-ri --no-rdoc
rm -r ${tmp}
`, stdout, stderr)
		if err != nil {
			return 1
		}
	}

	if !prod {
		goversion := "1.14"
		if havegoversion, err := exec.Command("/usr/local/bin/go", "version").CombinedOutput(); err == nil && bytes.HasPrefix(havegoversion, []byte("go version go"+goversion+" ")) {
			logger.Print("go " + goversion + " already installed")
		} else {
			err = runBash(`
cd /tmp
wget --progress=dot:giga -O- https://storage.googleapis.com/golang/go`+goversion+`.linux-amd64.tar.gz | tar -C /var/lib/arvados -xzf -
ln -sf /var/lib/arvados/go/bin/* /usr/local/bin/
`, stdout, stderr)
			if err != nil {
				return 1
			}
		}
	}

	if !prod && !pkg {
		pjsversion := "1.9.8"
		if havepjsversion, err := exec.Command("/usr/local/bin/phantomjs", "--version").CombinedOutput(); err == nil && string(havepjsversion) == "1.9.8\n" {
			logger.Print("phantomjs " + pjsversion + " already installed")
		} else {
			err = runBash(`
PJS=phantomjs-`+pjsversion+`-linux-x86_64
wget --progress=dot:giga -O- https://bitbucket.org/ariya/phantomjs/downloads/$PJS.tar.bz2 | tar -C /var/lib/arvados -xjf -
ln -sf /var/lib/arvados/$PJS/bin/phantomjs /usr/local/bin/
`, stdout, stderr)
			if err != nil {
				return 1
			}
		}

		geckoversion := "0.24.0"
		if havegeckoversion, err := exec.Command("/usr/local/bin/geckodriver", "--version").CombinedOutput(); err == nil && strings.Contains(string(havegeckoversion), " "+geckoversion+" ") {
			logger.Print("geckodriver " + geckoversion + " already installed")
		} else {
			err = runBash(`
GD=v`+geckoversion+`
wget --progress=dot:giga -O- https://github.com/mozilla/geckodriver/releases/download/$GD/geckodriver-$GD-linux64.tar.gz | tar -C /var/lib/arvados/bin -xzf - geckodriver
ln -sf /var/lib/arvados/bin/geckodriver /usr/local/bin/
`, stdout, stderr)
			if err != nil {
				return 1
			}
		}

		nodejsversion := "v8.15.1"
		if havenodejsversion, err := exec.Command("/usr/local/bin/node", "--version").CombinedOutput(); err == nil && string(havenodejsversion) == nodejsversion+"\n" {
			logger.Print("nodejs " + nodejsversion + " already installed")
		} else {
			err = runBash(`
NJS=`+nodejsversion+`
wget --progress=dot:giga -O- https://nodejs.org/dist/${NJS}/node-${NJS}-linux-x64.tar.xz | sudo tar -C /var/lib/arvados -xJf -
ln -sf /var/lib/arvados/node-${NJS}-linux-x64/bin/{node,npm} /usr/local/bin/
`, stdout, stderr)
			if err != nil {
				return 1
			}
		}

		gradleversion := "5.3.1"
		if havegradleversion, err := exec.Command("/usr/local/bin/gradle", "--version").CombinedOutput(); err == nil && strings.Contains(string(havegradleversion), "Gradle "+gradleversion+"\n") {
			logger.Print("gradle " + gradleversion + " already installed")
		} else {
			err = runBash(`
G=`+gradleversion+`
zip=/var/lib/arvados/tmp/gradle-${G}-bin.zip
trap "rm ${zip}" ERR
wget --progress=dot:giga -O${zip} https://services.gradle.org/distributions/gradle-${G}-bin.zip
unzip -o -d /var/lib/arvados ${zip}
ln -sf /var/lib/arvados/gradle-${G}/bin/gradle /usr/local/bin/
rm ${zip}
`, stdout, stderr)
			if err != nil {
				return 1
			}
		}

		// The entry in /etc/locale.gen is "en_US.UTF-8"; once
		// it's installed, locale -a reports it as
		// "en_US.utf8".
		wantlocale := "en_US.UTF-8"
		if havelocales, err := exec.Command("locale", "-a").CombinedOutput(); err == nil && bytes.Contains(havelocales, []byte(strings.Replace(wantlocale+"\n", "UTF-", "utf", 1))) {
			logger.Print("locale " + wantlocale + " already installed")
		} else {
			err = runBash(`sed -i 's/^# *\(`+wantlocale+`\)/\1/' /etc/locale.gen && locale-gen`, stdout, stderr)
			if err != nil {
				return 1
			}
		}

		var pgc struct {
			Version       string
			Cluster       string
			Port          int
			Status        string
			Owner         string
			DataDirectory string
			LogFile       string
		}
		if pgLsclusters, err2 := exec.Command("pg_lsclusters", "--no-header").CombinedOutput(); err2 != nil {
			err = fmt.Errorf("pg_lsclusters: %s", err2)
			return 1
		} else if pgclusters := strings.Split(strings.TrimSpace(string(pgLsclusters)), "\n"); len(pgclusters) != 1 {
			logger.Warnf("pg_lsclusters returned %d postgresql clusters -- skipping postgresql initdb/startup, hope that's ok", len(pgclusters))
		} else if _, err = fmt.Sscanf(pgclusters[0], "%s %s %d %s %s %s %s", &pgc.Version, &pgc.Cluster, &pgc.Port, &pgc.Status, &pgc.Owner, &pgc.DataDirectory, &pgc.LogFile); err != nil {
			err = fmt.Errorf("error parsing pg_lsclusters output: %s", err)
			return 1
		} else if pgc.Status == "online" {
			logger.Infof("postgresql cluster %s-%s is online", pgc.Version, pgc.Cluster)
		} else {
			logger.Infof("postgresql cluster %s-%s is %s; trying to start", pgc.Version, pgc.Cluster, pgc.Status)
			cmd := exec.Command("pg_ctlcluster", "--foreground", pgc.Version, pgc.Cluster, "start")
			cmd.Stdout = stdout
			cmd.Stderr = stderr
			err = cmd.Start()
			if err != nil {
				return 1
			}
			defer func() {
				cmd.Process.Signal(syscall.SIGTERM)
				logger.Info("sent SIGTERM; waiting for postgres to shut down")
				cmd.Wait()
			}()
			err = waitPostgreSQLReady()
			if err != nil {
				return 1
			}
		}

		if os.Getpid() == 1 {
			// We are the init process (presumably in a
			// docker container) so although postgresql is
			// installed, it's not running, and initdb
			// might never have been run.
		}

		var needcoll []string
		// If the en_US.UTF-8 locale wasn't installed when
		// postgresql initdb ran, it needs to be added
		// explicitly before we can use it in our test suite.
		for _, collname := range []string{"en_US", "en_US.UTF-8"} {
			cmd := exec.Command("sudo", "-u", "postgres", "psql", "-t", "-c", "SELECT 1 FROM pg_catalog.pg_collation WHERE collname='"+collname+"' AND collcollate IN ('en_US.UTF-8', 'en_US.utf8')")
			cmd.Dir = "/"
			out, err2 := cmd.CombinedOutput()
			if err != nil {
				err = fmt.Errorf("error while checking postgresql collations: %s", err2)
				return 1
			}
			if strings.Contains(string(out), "1") {
				logger.Infof("postgresql supports collation %s", collname)
			} else {
				needcoll = append(needcoll, collname)
			}
		}
		if len(needcoll) > 0 && os.Getpid() != 1 {
			// In order for the CREATE COLLATION statement
			// below to work, the locale must have existed
			// when PostgreSQL started up. If we're
			// running as init, we must have started
			// PostgreSQL ourselves after installing the
			// locales. Otherwise, it might need a
			// restart, so we attempt to restart it with
			// systemd.
			if err = runBash(`sudo systemctl restart postgresql`, stdout, stderr); err != nil {
				logger.Warn("`systemctl restart postgresql` failed; hoping postgresql does not need to be restarted")
			} else if err = waitPostgreSQLReady(); err != nil {
				return 1
			}
		}
		for _, collname := range needcoll {
			cmd := exec.Command("sudo", "-u", "postgres", "psql", "-c", "CREATE COLLATION \""+collname+"\" (LOCALE = \"en_US.UTF-8\")")
			cmd.Stdout = stdout
			cmd.Stderr = stderr
			cmd.Dir = "/"
			err = cmd.Run()
			if err != nil {
				err = fmt.Errorf("error adding postgresql collation %s: %s", collname, err)
				return 1
			}
		}

		withstuff := "WITH LOGIN SUPERUSER ENCRYPTED PASSWORD " + pq.QuoteLiteral(devtestDatabasePassword)
		cmd := exec.Command("sudo", "-u", "postgres", "psql", "-c", "ALTER ROLE arvados "+withstuff)
		cmd.Dir = "/"
		if err := cmd.Run(); err == nil {
			logger.Print("arvados role exists; superuser privileges added, password updated")
		} else {
			cmd := exec.Command("sudo", "-u", "postgres", "psql", "-c", "CREATE ROLE arvados "+withstuff)
			cmd.Dir = "/"
			cmd.Stdout = stdout
			cmd.Stderr = stderr
			err = cmd.Run()
			if err != nil {
				return 1
			}
		}
	}

	if prod || pkg {
		// Install Rails apps to /var/lib/arvados/{railsapi,workbench1}/
		for dstdir, srcdir := range map[string]string{
			"railsapi":   "services/api",
			"workbench1": "apps/workbench",
		} {
			fmt.Fprintf(stderr, "building %s...\n", srcdir)
			cmd := exec.Command("rsync",
				"-a", "--no-owner", "--delete-after", "--delete-excluded",
				"--exclude", "/coverage",
				"--exclude", "/log",
				"--exclude", "/tmp",
				"--exclude", "/vendor",
				"./", "/var/lib/arvados/"+dstdir+"/")
			cmd.Dir = filepath.Join(inst.SourcePath, srcdir)
			cmd.Stdout = stdout
			cmd.Stderr = stderr
			err = cmd.Run()
			if err != nil {
				return 1
			}
			for _, cmdline := range [][]string{
				{"mkdir", "-p", "log", "tmp", ".bundle", "/var/www/.gem", "/var/www/.bundle", "/var/www/.passenger"},
				{"touch", "log/production.log"},
				{"chown", "-R", "--from=root", "www-data:www-data", "/var/www/.gem", "/var/www/.bundle", "/var/www/.passenger", "log", "tmp", ".bundle", "Gemfile.lock", "config.ru", "config/environment.rb"},
				{"sudo", "-u", "www-data", "/var/lib/arvados/bin/gem", "install", "--user", "--conservative", "--no-document", "bundler:1.16.6", "bundler:1.17.3", "bundler:2.0.2"},
				{"sudo", "-u", "www-data", "/var/lib/arvados/bin/bundle", "install", "--deployment", "--jobs", "8", "--path", "/var/www/.gem"},
				{"sudo", "-u", "www-data", "/var/lib/arvados/bin/bundle", "exec", "passenger-config", "build-native-support"},
				{"sudo", "-u", "www-data", "/var/lib/arvados/bin/bundle", "exec", "passenger-config", "install-standalone-runtime"},
			} {
				cmd = exec.Command(cmdline[0], cmdline[1:]...)
				cmd.Env = append([]string{}, os.Environ()...)
				cmd.Dir = "/var/lib/arvados/" + dstdir
				cmd.Stdout = stdout
				cmd.Stderr = stderr
				fmt.Fprintf(stderr, "... %s\n", cmd.Args)
				err = cmd.Run()
				if err != nil {
					return 1
				}
			}
			cmd = exec.Command("sudo", "-u", "www-data", "/var/lib/arvados/bin/bundle", "exec", "passenger-config", "validate-install")
			cmd.Dir = "/var/lib/arvados/" + dstdir
			cmd.Stdout = stdout
			cmd.Stderr = stderr
			err = cmd.Run()
			if err != nil && !strings.Contains(err.Error(), "exit status 2") {
				// Exit code 2 indicates there were warnings (like
				// "other passenger installations have been detected",
				// which we can't expect to avoid) but no errors.
				// Other non-zero exit codes (1, 9) indicate errors.
				return 1
			}
		}

		// Install Go programs to /var/lib/arvados/bin/
		for _, srcdir := range []string{
			"cmd/arvados-client",
			"cmd/arvados-server",
			"services/arv-git-httpd",
			"services/crunch-dispatch-local",
			"services/crunch-dispatch-slurm",
			"services/health",
			"services/keep-balance",
			"services/keep-web",
			"services/keepproxy",
			"services/keepstore",
			"services/ws",
		} {
			fmt.Fprintf(stderr, "building %s...\n", srcdir)
			cmd := exec.Command("go", "install", "-ldflags", "-X git.arvados.org/arvados.git/lib/cmd.version="+inst.PackageVersion+" -X main.version="+inst.PackageVersion)
			cmd.Env = append([]string{"GOBIN=/var/lib/arvados/bin"}, os.Environ()...)
			cmd.Dir = filepath.Join(inst.SourcePath, srcdir)
			cmd.Stdout = stdout
			cmd.Stderr = stderr
			err = cmd.Run()
			if err != nil {
				return 1
			}
		}

		// Copy assets from source tree to /var/lib/arvados/share
		cmd := exec.Command("install", "-v", "-t", "/var/lib/arvados/share", filepath.Join(inst.SourcePath, "sdk/python/tests/nginx.conf"))
		cmd.Stdout = stdout
		cmd.Stderr = stderr
		err = cmd.Run()
		if err != nil {
			return 1
		}
	}

	return 0
}

type osversion struct {
	Debian bool
	Ubuntu bool
	Centos bool
	Major  int
}

func identifyOS() (osversion, error) {
	var osv osversion
	f, err := os.Open("/etc/os-release")
	if err != nil {
		return osv, err
	}
	defer f.Close()

	kv := map[string]string{}
	scanner := bufio.NewScanner(f)
	for scanner.Scan() {
		line := strings.TrimSpace(scanner.Text())
		if strings.HasPrefix(line, "#") {
			continue
		}
		toks := strings.SplitN(line, "=", 2)
		if len(toks) != 2 {
			return osv, fmt.Errorf("invalid line in /etc/os-release: %q", line)
		}
		k := toks[0]
		v := strings.Trim(toks[1], `"`)
		if v == toks[1] {
			v = strings.Trim(v, `'`)
		}
		kv[k] = v
	}
	if err = scanner.Err(); err != nil {
		return osv, err
	}
	switch kv["ID"] {
	case "ubuntu":
		osv.Ubuntu = true
	case "debian":
		osv.Debian = true
	case "centos":
		osv.Centos = true
	default:
		return osv, fmt.Errorf("unsupported ID in /etc/os-release: %q", kv["ID"])
	}
	vstr := kv["VERSION_ID"]
	if i := strings.Index(vstr, "."); i > 0 {
		vstr = vstr[:i]
	}
	osv.Major, err = strconv.Atoi(vstr)
	if err != nil {
		return osv, fmt.Errorf("incomprehensible VERSION_ID in /etc/os-release: %q", kv["VERSION_ID"])
	}
	return osv, nil
}

func waitPostgreSQLReady() error {
	for deadline := time.Now().Add(10 * time.Second); ; {
		output, err := exec.Command("pg_isready").CombinedOutput()
		if err == nil {
			return nil
		} else if time.Now().After(deadline) {
			return fmt.Errorf("timed out waiting for pg_isready (%q)", output)
		} else {
			time.Sleep(time.Second)
		}
	}
}

func runBash(script string, stdout, stderr io.Writer) error {
	cmd := exec.Command("bash", "-")
	cmd.Stdin = bytes.NewBufferString("set -ex -o pipefail\n" + script)
	cmd.Stdout = stdout
	cmd.Stderr = stderr
	return cmd.Run()
}

func prodpkgs(osv osversion) []string {
	pkgs := []string{
		"ca-certificates",
		"curl",
		"fuse",
		"git",
		"gitolite3",
		"graphviz",
		"haveged",
		"libcurl3-gnutls",
		"libxslt1.1",
		"nginx",
		"python",
		"sudo",
	}
	if osv.Debian || osv.Ubuntu {
		if osv.Debian && osv.Major == 8 {
			pkgs = append(pkgs, "libgnutls-deb0-28") // sdk/cwl
		} else if osv.Debian && osv.Major >= 10 || osv.Ubuntu && osv.Major >= 16 {
			pkgs = append(pkgs, "python3-distutils") // sdk/cwl
		}
		return append(pkgs,
			"g++",
			"libcurl4-openssl-dev", // services/api
			"libpq-dev",
			"libpython2.7", // services/fuse
			"mime-support", // keep-web
			"zlib1g-dev",   // services/api
		)
	} else if osv.Centos {
		return append(pkgs,
			"fuse-libs", // services/fuse
			"gcc",
			"gcc-c++",
			"libcurl-devel",    // services/api
			"mailcap",          // keep-web
			"postgresql-devel", // services/api
		)
	} else {
		panic("os version not supported")
	}
}

func ProductionDependencies() ([]string, error) {
	osv, err := identifyOS()
	if err != nil {
		return nil, err
	}
	return prodpkgs(osv), nil
}<|MERGE_RESOLUTION|>--- conflicted
+++ resolved
@@ -125,12 +125,8 @@
 			"bsdmainutils",
 			"build-essential",
 			"cadaver",
-<<<<<<< HEAD
-			"cython",
-=======
 			"curl",
 			"cython3",
->>>>>>> 2c8874c0
 			"daemontools", // lib/boot uses setuidgid to drop privileges when running as root
 			"default-jdk-headless",
 			"default-jre-headless",
@@ -143,11 +139,7 @@
 			"libjson-perl",
 			"libpam-dev",
 			"libpcre3-dev",
-<<<<<<< HEAD
-			"libpython2.7-dev",
-=======
 			"libpq-dev",
->>>>>>> 2c8874c0
 			"libreadline-dev",
 			"libssl-dev",
 			"libwww-perl",
