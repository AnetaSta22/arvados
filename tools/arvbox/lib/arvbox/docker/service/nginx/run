--- conflicted
+++ resolved
@@ -124,10 +124,7 @@
     }
   }
 
-<<<<<<< HEAD
-=======
 
->>>>>>> 86b79031
   upstream keepproxy {
     server localhost:${services[keepproxy]};
   }
@@ -136,10 +133,7 @@
     server_name keepproxy;
     ssl_certificate "${server_cert}";
     ssl_certificate_key "${server_cert_key}";
-<<<<<<< HEAD
-=======
     client_max_body_size 128M;
->>>>>>> 86b79031
     location  / {
       proxy_pass http://keepproxy;
       proxy_set_header Host \$http_host;
