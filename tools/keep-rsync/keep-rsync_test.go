package main

import (
	"crypto/md5"
	"fmt"
	"io/ioutil"
	"os"
	"testing"
	"time"

	"git.curoverse.com/arvados.git/sdk/go/arvadostest"
	"git.curoverse.com/arvados.git/sdk/go/keepclient"

	. "gopkg.in/check.v1"
)

// Gocheck boilerplate
func Test(t *testing.T) {
	TestingT(t)
}

// Gocheck boilerplate
var _ = Suite(&ServerRequiredSuite{})

// Tests that require the Keep server running
type ServerRequiredSuite struct{}

func (s *ServerRequiredSuite) SetUpSuite(c *C) {
}

func (s *ServerRequiredSuite) SetUpTest(c *C) {
	arvadostest.ResetEnv()
	srcKeepServicesJSON = ""
	dstKeepServicesJSON = ""
}

func (s *ServerRequiredSuite) TearDownSuite(c *C) {
	arvadostest.StopKeep()
	arvadostest.StopAPI()
}

// Testing keep-rsync needs two sets of keep services: src and dst.
// The test setup hence tweaks keep-rsync initialization to achieve this.
// First invoke initializeKeepRsync and then invoke StartKeepWithParams
// to create the keep servers to be used as destination.
func setupRsync(c *C, enforcePermissions bool) {
	// srcConfig
	srcConfig.APIHost = os.Getenv("ARVADOS_API_HOST")
	srcConfig.APIToken = os.Getenv("ARVADOS_API_TOKEN")
	srcConfig.APIHostInsecure = matchTrue.MatchString(os.Getenv("ARVADOS_API_HOST_INSECURE"))

	// dstConfig
	dstConfig.APIHost = os.Getenv("ARVADOS_API_HOST")
	dstConfig.APIToken = os.Getenv("ARVADOS_API_TOKEN")
	dstConfig.APIHostInsecure = matchTrue.MatchString(os.Getenv("ARVADOS_API_HOST_INSECURE"))

	if enforcePermissions {
		blobSigningKey = "zfhgfenhffzltr9dixws36j1yhksjoll2grmku38mi7yxd66h5j4q9w4jzanezacp8s6q0ro3hxakfye02152hncy6zml2ed0uc"
	}

	// Start API and Keep servers
	arvadostest.StartAPI()
	arvadostest.StartKeepWithParams(false, enforcePermissions)

	// initialize keep-rsync
	err := initializeKeepRsync()
	c.Assert(err, Equals, nil)

	// Create two more keep servers to be used as destination
	arvadostest.StartKeepWithParams(true, enforcePermissions)

	// load kcDst; set Want_replicas as 1 since that is how many keep servers are created for dst.
	kcDst, err = keepclient.MakeKeepClient(&arvDst)
	c.Assert(err, Equals, nil)
	kcDst.Want_replicas = 1
}

// Test readConfigFromFile method
func (s *ServerRequiredSuite) TestReadConfigFromFile(c *C) {
	// Setup a test config file
	file, err := ioutil.TempFile(os.TempDir(), "config")
	c.Assert(err, Equals, nil)
	defer os.Remove(file.Name())

	fileContent := "ARVADOS_API_HOST=testhost\n"
	fileContent += "ARVADOS_API_TOKEN=testtoken\n"
	fileContent += "ARVADOS_API_HOST_INSECURE=true\n"
	fileContent += "ARVADOS_BLOB_SIGNING_KEY=abcdefg"

	_, err = file.Write([]byte(fileContent))

	// Invoke readConfigFromFile method with this test filename
	config, err := readConfigFromFile(file.Name())
	c.Assert(err, Equals, nil)
	c.Assert(config.APIHost, Equals, "testhost")
	c.Assert(config.APIToken, Equals, "testtoken")
	c.Assert(config.APIHostInsecure, Equals, true)
	c.Assert(config.ExternalClient, Equals, false)
	c.Assert(blobSigningKey, Equals, "abcdefg")
}

// Test keep-rsync initialization, with src and dst keep servers.
// Do a Put and Get in src, both of which should succeed.
// Do a Put and Get in dst, both of which should succeed.
// Do a Get in dst for the src hash, which should raise block not found error.
// Do a Get in src for the dst hash, which should raise block not found error.
func (s *ServerRequiredSuite) TestRsyncPutInOne_GetFromOtherShouldFail(c *C) {
	setupRsync(c, false)

	// Put a block in src using kcSrc and Get it
	srcData := []byte("test-data1")
	locatorInSrc := fmt.Sprintf("%x", md5.Sum(srcData))

	hash, rep, err := kcSrc.PutB(srcData)
	c.Check(hash, Matches, fmt.Sprintf(`^%s\+10(\+.+)?$`, locatorInSrc))
	c.Check(rep, Equals, 2)
	c.Check(err, Equals, nil)

	reader, blocklen, _, err := kcSrc.Get(locatorInSrc)
	c.Assert(err, Equals, nil)
	c.Check(blocklen, Equals, int64(10))
	all, err := ioutil.ReadAll(reader)
	c.Check(all, DeepEquals, srcData)

	// Put a different block in src using kcSrc and Get it
	dstData := []byte("test-data2")
	locatorInDst := fmt.Sprintf("%x", md5.Sum(dstData))

	hash, rep, err = kcDst.PutB(dstData)
	c.Check(hash, Matches, fmt.Sprintf(`^%s\+10(\+.+)?$`, locatorInDst))
	c.Check(rep, Equals, 1)
	c.Check(err, Equals, nil)

	reader, blocklen, _, err = kcDst.Get(locatorInDst)
	c.Assert(err, Equals, nil)
	c.Check(blocklen, Equals, int64(10))
	all, err = ioutil.ReadAll(reader)
	c.Check(all, DeepEquals, dstData)

	// Get srcLocator using kcDst should fail with Not Found error
	_, _, _, err = kcDst.Get(locatorInSrc)
	c.Assert(err.Error(), Equals, "Block not found")

	// Get dstLocator using kcSrc should fail with Not Found error
	_, _, _, err = kcSrc.Get(locatorInDst)
	c.Assert(err.Error(), Equals, "Block not found")
}

// Test keep-rsync initialization, with srcKeepServicesJSON
func (s *ServerRequiredSuite) TestRsyncInitializeWithKeepServicesJSON(c *C) {
	srcKeepServicesJSON = "{ \"kind\":\"arvados#keepServiceList\", \"etag\":\"\", \"self_link\":\"\", \"offset\":null, \"limit\":null, \"items\":[ { \"href\":\"/keep_services/zzzzz-bi6l4-123456789012340\", \"kind\":\"arvados#keepService\", \"etag\":\"641234567890enhj7hzx432e5\", \"uuid\":\"zzzzz-bi6l4-123456789012340\", \"owner_uuid\":\"zzzzz-tpzed-123456789012345\", \"service_host\":\"keep0.zzzzz.arvadosapi.com\", \"service_port\":25107, \"service_ssl_flag\":false, \"service_type\":\"disk\", \"read_only\":false }, { \"href\":\"/keep_services/zzzzz-bi6l4-123456789012341\", \"kind\":\"arvados#keepService\", \"etag\":\"641234567890enhj7hzx432e5\", \"uuid\":\"zzzzz-bi6l4-123456789012341\", \"owner_uuid\":\"zzzzz-tpzed-123456789012345\", \"service_host\":\"keep0.zzzzz.arvadosapi.com\", \"service_port\":25108, \"service_ssl_flag\":false, \"service_type\":\"disk\", \"read_only\":false } ], \"items_available\":2 }"

	setupRsync(c, false)

	localRoots := kcSrc.LocalRoots()
	c.Check(localRoots != nil, Equals, true)

	foundIt := false
	for k := range localRoots {
		if k == "zzzzz-bi6l4-123456789012340" {
			foundIt = true
		}
	}
	c.Check(foundIt, Equals, true)

	foundIt = false
	for k := range localRoots {
		if k == "zzzzz-bi6l4-123456789012341" {
			foundIt = true
		}
	}
	c.Check(foundIt, Equals, true)
}

// Test keep-rsync initialization, with src and dst keep servers with blobSigningKey.
// Do a Put and Get in src, both of which should succeed.
// Do a Put and Get in dst, both of which should succeed.
// Do a Get in dst for the src hash, which should raise block not found error.
// Do a Get in src for the dst hash, which should raise block not found error.
func (s *ServerRequiredSuite) TestRsyncWithBlobSigning_PutInOne_GetFromOtherShouldFail(c *C) {
	setupRsync(c, true)

	// Put a block in src using kcSrc and Get it
	srcData := []byte("test-data1")
	locatorInSrc := fmt.Sprintf("%x", md5.Sum(srcData))

	hash, rep, err := kcSrc.PutB(srcData)
	c.Check(hash, Matches, fmt.Sprintf(`^%s\+10(\+.+)?$`, locatorInSrc))
	c.Check(rep, Equals, 2)
	c.Check(err, Equals, nil)

	tomorrow := time.Now().AddDate(0, 0, 1)
	signedLocator := keepclient.SignLocator(locatorInSrc, arvSrc.ApiToken, tomorrow, []byte(blobSigningKey))

	reader, blocklen, _, err := kcSrc.Get(signedLocator)
	c.Assert(err, Equals, nil)
	c.Check(blocklen, Equals, int64(10))
	all, err := ioutil.ReadAll(reader)
	c.Check(all, DeepEquals, srcData)

	// Put a different block in src using kcSrc and Get it
	dstData := []byte("test-data2")
	locatorInDst := fmt.Sprintf("%x", md5.Sum(dstData))

	hash, rep, err = kcDst.PutB(dstData)
	c.Check(hash, Matches, fmt.Sprintf(`^%s\+10(\+.+)?$`, locatorInDst))
	c.Check(rep, Equals, 1)
	c.Check(err, Equals, nil)

	signedLocator = keepclient.SignLocator(locatorInDst, arvDst.ApiToken, tomorrow, []byte(blobSigningKey))

	reader, blocklen, _, err = kcDst.Get(signedLocator)
	c.Assert(err, Equals, nil)
	c.Check(blocklen, Equals, int64(10))
	all, err = ioutil.ReadAll(reader)
	c.Check(all, DeepEquals, dstData)

	// Get srcLocator using kcDst should fail with Not Found error
	signedLocator = keepclient.SignLocator(locatorInSrc, arvDst.ApiToken, tomorrow, []byte(blobSigningKey))
	_, _, _, err = kcDst.Get(locatorInSrc)
	c.Assert(err.Error(), Equals, "Block not found")

	// Get dstLocator using kcSrc should fail with Not Found error
	signedLocator = keepclient.SignLocator(locatorInDst, arvSrc.ApiToken, tomorrow, []byte(blobSigningKey))
	_, _, _, err = kcSrc.Get(locatorInDst)
	c.Assert(err.Error(), Equals, "Block not found")
}

<<<<<<< HEAD
// Put some blocks in Src and some more in Dst
// And copy missing blocks from Src to Dst
func (s *ServerRequiredSuite) TestKeepRsync(c *C) {
	testKeepRsync(c, false)
}

// Put some blocks in Src and some more in Dst with blob signing enabled.
// And copy missing blocks from Src to Dst
func (s *ServerRequiredSuite) TestKeepRsync_WithBlobSigning(c *C) {
	testKeepRsync(c, true)
}

// Put 5 blocks in src. Put 2 of those blocks in dst
// Hence there are 3 additional blocks in src
// Also, put 2 extra blocks in dst; they are hence only in dst
// Run rsync and verify that those 7 blocks are now available in dst
func testKeepRsync(c *C, enforcePermissions bool) {
	setupRsync(c, enforcePermissions)

	tomorrow := time.Now().AddDate(0, 0, 1)

	// Put a few blocks in src using kcSrc
	var srcLocators []string
	for i := 0; i < 5; i++ {
		data := []byte(fmt.Sprintf("test-data-%d", i))
		hash := fmt.Sprintf("%x", md5.Sum(data))

		hash2, rep, err := kcSrc.PutB(data)
		c.Check(hash2, Matches, fmt.Sprintf(`^%s\+11(\+.+)?$`, hash))
		c.Check(rep, Equals, 2)
		c.Check(err, Equals, nil)

		getLocator := hash
		if enforcePermissions {
			getLocator = keepclient.SignLocator(getLocator, arvSrc.ApiToken, tomorrow, []byte(blobSigningKey))
		}

		reader, blocklen, _, err := kcSrc.Get(getLocator)
		c.Assert(err, Equals, nil)
		c.Check(blocklen, Equals, int64(11))
		all, err := ioutil.ReadAll(reader)
		c.Check(all, DeepEquals, data)

		srcLocators = append(srcLocators, fmt.Sprintf("%s+%d", hash, blocklen))
	}

	// Put just two of those blocks in dst using kcDst
	var dstLocators []string
	for i := 0; i < 2; i++ {
		data := []byte(fmt.Sprintf("test-data-%d", i))
		hash := fmt.Sprintf("%x", md5.Sum(data))

		hash2, rep, err := kcDst.PutB(data)
		c.Check(hash2, Matches, fmt.Sprintf(`^%s\+11(\+.+)?$`, hash))
		c.Check(rep, Equals, 1)
		c.Check(err, Equals, nil)

		getLocator := hash
		if enforcePermissions {
			getLocator = keepclient.SignLocator(getLocator, arvDst.ApiToken, tomorrow, []byte(blobSigningKey))
		}

		reader, blocklen, _, err := kcDst.Get(getLocator)
		c.Assert(err, Equals, nil)
		c.Check(blocklen, Equals, int64(11))
		all, err := ioutil.ReadAll(reader)
		c.Check(all, DeepEquals, data)

		dstLocators = append(dstLocators, fmt.Sprintf("%s+%d", hash, blocklen))
	}

	// Put two more blocks in dst; they are not in src at all
	var extraDstLocators []string
	for i := 0; i < 2; i++ {
		data := []byte(fmt.Sprintf("other-data-%d", i))
		hash := fmt.Sprintf("%x", md5.Sum(data))

		hash2, rep, err := kcDst.PutB(data)
		c.Check(hash2, Matches, fmt.Sprintf(`^%s\+12(\+.+)?$`, hash))
		c.Check(rep, Equals, 1)
		c.Check(err, Equals, nil)

		getLocator := hash
		if enforcePermissions {
			getLocator = keepclient.SignLocator(getLocator, arvDst.ApiToken, tomorrow, []byte(blobSigningKey))
		}

		reader, blocklen, _, err := kcDst.Get(getLocator)
		c.Assert(err, Equals, nil)
		c.Check(blocklen, Equals, int64(12))
		all, err := ioutil.ReadAll(reader)
		c.Check(all, DeepEquals, data)

		extraDstLocators = append(extraDstLocators, fmt.Sprintf("%s+%d", hash, blocklen))
	}

	err := performKeepRsync()
	c.Check(err, Equals, nil)

	// Now GetIndex from dst and verify that all 5 from src and the 2 extra blocks are found
	dstIndex, err := getUniqueLocators(kcDst, "")
	c.Check(err, Equals, nil)
	for _, locator := range srcLocators {
		_, ok := dstIndex[locator]
		c.Assert(ok, Equals, true)
	}
	for _, locator := range extraDstLocators {
		_, ok := dstIndex[locator]
		c.Assert(ok, Equals, true)
	}
=======
// Test keep-rsync initialization with default replications count
func (s *ServerRequiredSuite) TestInitializeRsyncDefaultReplicationsCount(c *C) {
	setupRsync(c, false)

	// Must have got default replications value as 2 from dst discovery document
	c.Assert(replications, Equals, 2)
}

// Test keep-rsync initialization with replications count argument
func (s *ServerRequiredSuite) TestInitializeRsyncReplicationsCount(c *C) {
	// set replications to 3 to mimic passing input argument
	replications = 3

	setupRsync(c, false)

	// Since replications value is provided, default is not used
	c.Assert(replications, Equals, 3)
>>>>>>> e531e2bb
}<|MERGE_RESOLUTION|>--- conflicted
+++ resolved
@@ -226,7 +226,25 @@
 	c.Assert(err.Error(), Equals, "Block not found")
 }
 
-<<<<<<< HEAD
+// Test keep-rsync initialization with default replications count
+func (s *ServerRequiredSuite) TestInitializeRsyncDefaultReplicationsCount(c *C) {
+	setupRsync(c, false)
+
+	// Must have got default replications value as 2 from dst discovery document
+	c.Assert(replications, Equals, 2)
+}
+
+// Test keep-rsync initialization with replications count argument
+func (s *ServerRequiredSuite) TestInitializeRsyncReplicationsCount(c *C) {
+	// set replications to 3 to mimic passing input argument
+	replications = 3
+
+	setupRsync(c, false)
+
+	// Since replications value is provided, default is not used
+	c.Assert(replications, Equals, 3)
+}
+
 // Put some blocks in Src and some more in Dst
 // And copy missing blocks from Src to Dst
 func (s *ServerRequiredSuite) TestKeepRsync(c *C) {
@@ -337,23 +355,4 @@
 		_, ok := dstIndex[locator]
 		c.Assert(ok, Equals, true)
 	}
-=======
-// Test keep-rsync initialization with default replications count
-func (s *ServerRequiredSuite) TestInitializeRsyncDefaultReplicationsCount(c *C) {
-	setupRsync(c, false)
-
-	// Must have got default replications value as 2 from dst discovery document
-	c.Assert(replications, Equals, 2)
-}
-
-// Test keep-rsync initialization with replications count argument
-func (s *ServerRequiredSuite) TestInitializeRsyncReplicationsCount(c *C) {
-	// set replications to 3 to mimic passing input argument
-	replications = 3
-
-	setupRsync(c, false)
-
-	// Since replications value is provided, default is not used
-	c.Assert(replications, Equals, 3)
->>>>>>> e531e2bb
 }