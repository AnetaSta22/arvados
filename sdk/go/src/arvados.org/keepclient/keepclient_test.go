--- conflicted
+++ resolved
@@ -126,11 +126,7 @@
 }
 
 func UploadToStubHelper(c *C, st http.Handler, f func(KeepClient, string,
-<<<<<<< HEAD
-	io.ReadCloser, io.WriteCloser, chan UploadStatus)) {
-=======
 	io.ReadCloser, io.WriteCloser, chan uploadStatus)) {
->>>>>>> 3ba5aa15
 
 	listener, url := RunBogusKeepServer(st, 2990)
 	defer listener.Close()
@@ -156,11 +152,7 @@
 
 	UploadToStubHelper(c, st,
 		func(kc KeepClient, url string, reader io.ReadCloser,
-<<<<<<< HEAD
-			writer io.WriteCloser, upload_status chan UploadStatus) {
-=======
 			writer io.WriteCloser, upload_status chan uploadStatus) {
->>>>>>> 3ba5aa15
 
 			go kc.uploadToKeepServer(url, st.expectPath, reader, upload_status, int64(len("foo")))
 
@@ -187,14 +179,7 @@
 
 	UploadToStubHelper(c, st,
 		func(kc KeepClient, url string, reader io.ReadCloser,
-<<<<<<< HEAD
-			writer io.WriteCloser, upload_status chan UploadStatus) {
-
-			// Buffer for reads from 'r'
-			buffer := make([]byte, 512)
-=======
 			writer io.WriteCloser, upload_status chan uploadStatus) {
->>>>>>> 3ba5aa15
 
 			tr := streamer.AsyncStreamFromReader(512, reader)
 			defer tr.Close()
@@ -234,11 +219,7 @@
 
 	UploadToStubHelper(c, st,
 		func(kc KeepClient, url string, reader io.ReadCloser,
-<<<<<<< HEAD
-			writer io.WriteCloser, upload_status chan UploadStatus) {
-=======
 			writer io.WriteCloser, upload_status chan uploadStatus) {
->>>>>>> 3ba5aa15
 
 			go kc.uploadToKeepServer(url, hash, reader, upload_status, 3)
 
@@ -616,7 +597,6 @@
 		c.Check(err, Equals, nil)
 		c.Check(n, Equals, int64(3))
 		c.Check(url2, Equals, fmt.Sprintf("http://localhost:25108/%s", hash))
-<<<<<<< HEAD
 
 		content, err2 := ioutil.ReadAll(r)
 		c.Check(err2, Equals, nil)
@@ -629,19 +609,6 @@
 		c.Check(n, Equals, int64(3))
 		c.Check(url2, Equals, fmt.Sprintf("http://localhost:25108/%s", hash))
 	}
-=======
-
-		content, err2 := ioutil.ReadAll(r)
-		c.Check(err2, Equals, nil)
-		c.Check(content, DeepEquals, []byte("foo"))
-	}
-
-	{
-		n, url2, err := kc.Ask(hash)
-		c.Check(err, Equals, nil)
-		c.Check(n, Equals, int64(3))
-		c.Check(url2, Equals, fmt.Sprintf("http://localhost:25108/%s", hash))
-	}
 }
 
 type StubProxyHandler struct {
@@ -707,5 +674,4 @@
 	c.Check(replicas, Equals, 2)
 
 	log.Printf("TestPutProxy done")
->>>>>>> 3ba5aa15
 }