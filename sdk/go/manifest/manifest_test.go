package manifest

import (
	"io/ioutil"
	"reflect"
	"regexp"
	"runtime"
	"testing"

	"git.curoverse.com/arvados.git/sdk/go/arvadostest"
	"git.curoverse.com/arvados.git/sdk/go/blockdigest"
)

func getStackTrace() string {
	buf := make([]byte, 1000)
	bytesWritten := runtime.Stack(buf, false)
	return "Stack Trace:\n" + string(buf[:bytesWritten])
}

func expectFromChannel(t *testing.T, c <-chan string, expected string) {
	actual, ok := <-c
	if !ok {
		t.Fatalf("Expected to receive %s but channel was closed. %s",
			expected,
			getStackTrace())
	}
	if actual != expected {
		t.Fatalf("Expected %s but got %s instead. %s",
			expected,
			actual,
			getStackTrace())
	}
}

func expectChannelClosed(t *testing.T, c <-chan interface{}) {
	received, ok := <-c
	if ok {
		t.Fatalf("Expected channel to be closed, but received %v instead. %s",
			received,
			getStackTrace())
	}
}

func expectEqual(t *testing.T, actual interface{}, expected interface{}) {
	if actual != expected {
		t.Fatalf("Expected %v but received %v instead. %s",
			expected,
			actual,
			getStackTrace())
	}
}

func expectStringSlicesEqual(t *testing.T, actual []string, expected []string) {
	if len(actual) != len(expected) {
		t.Fatalf("Expected %v (length %d), but received %v (length %d) instead. %s", expected, len(expected), actual, len(actual), getStackTrace())
	}
	for i := range actual {
		if actual[i] != expected[i] {
			t.Fatalf("Expected %v but received %v instead (first disagreement at position %d). %s", expected, actual, i, getStackTrace())
		}
	}
}

func expectManifestStream(t *testing.T, actual ManifestStream, expected ManifestStream) {
	expectEqual(t, actual.StreamName, expected.StreamName)
	expectStringSlicesEqual(t, actual.Blocks, expected.Blocks)
	expectStringSlicesEqual(t, actual.FileTokens, expected.FileTokens)
}

func expectBlockLocator(t *testing.T, actual blockdigest.BlockLocator, expected blockdigest.BlockLocator) {
	expectEqual(t, actual.Digest, expected.Digest)
	expectEqual(t, actual.Size, expected.Size)
	expectStringSlicesEqual(t, actual.Hints, expected.Hints)
}

func TestParseManifestStreamSimple(t *testing.T) {
	m := parseManifestStream(". 365f83f5f808896ec834c8b595288735+2310+K@qr1hi+Af0c9a66381f3b028677411926f0be1c6282fe67c@542b5ddf 0:2310:qr1hi-8i9sb-ienvmpve1a0vpoi.log.txt")
	expectManifestStream(t, m, ManifestStream{StreamName: ".",
		Blocks:     []string{"365f83f5f808896ec834c8b595288735+2310+K@qr1hi+Af0c9a66381f3b028677411926f0be1c6282fe67c@542b5ddf"},
		FileTokens: []string{"0:2310:qr1hi-8i9sb-ienvmpve1a0vpoi.log.txt"}})
}

func TestParseBlockLocatorSimple(t *testing.T) {
	b, err := ParseBlockLocator("365f83f5f808896ec834c8b595288735+2310+K@qr1hi+Af0c9a66381f3b028677411926f0be1c6282fe67c@542b5ddf")
	if err != nil {
		t.Fatalf("Unexpected error parsing block locator: %v", err)
	}
<<<<<<< HEAD
	d, err := blockdigest.FromString("365f83f5f808896ec834c8b595288735")
	if err != nil {
		t.Fatalf("Unexpected error during FromString for block locator: %v", err)
	}
	expectBlockLocator(t, blockdigest.BlockLocator{b.Digest, b.Size, b.Hints},
		blockdigest.BlockLocator{Digest: d,
			Size: 2310,
			Hints: []string{"K@qr1hi",
				"Af0c9a66381f3b028677411926f0be1c6282fe67c@542b5ddf"}})
=======
	expectBlockLocator(t, blockdigest.BlockLocator{b.Digest, b.Size, b.Hints},
		blockdigest.BlockLocator{Digest: blockdigest.AssertFromString("365f83f5f808896ec834c8b595288735"),
			Size:  2310,
			Hints: []string{"K@qr1hi", "Af0c9a66381f3b028677411926f0be1c6282fe67c@542b5ddf"}})
>>>>>>> 72189590
}

func TestStreamIterShortManifestWithBlankStreams(t *testing.T) {
	content, err := ioutil.ReadFile("testdata/short_manifest")
	if err != nil {
		t.Fatalf("Unexpected error reading manifest from file: %v", err)
	}
	manifest := Manifest{Text: string(content)}
	streamIter := manifest.StreamIter()

	firstStream := <-streamIter
	expectManifestStream(t,
		firstStream,
		ManifestStream{StreamName: ".",
			Blocks:     []string{"b746e3d2104645f2f64cd3cc69dd895d+15693477+E2866e643690156651c03d876e638e674dcd79475@5441920c"},
			FileTokens: []string{"0:15893477:chr10_band0_s0_e3000000.fj"}})

	received, ok := <-streamIter
	if ok {
		t.Fatalf("Expected streamIter to be closed, but received %v instead.",
			received)
	}
}

func TestBlockIterLongManifest(t *testing.T) {
	content, err := ioutil.ReadFile("testdata/long_manifest")
	if err != nil {
		t.Fatalf("Unexpected error reading manifest from file: %v", err)
	}
	manifest := Manifest{Text: string(content)}
	blockChannel := manifest.BlockIterWithDuplicates()

	firstBlock := <-blockChannel
<<<<<<< HEAD
	d, err := blockdigest.FromString("b746e3d2104645f2f64cd3cc69dd895d")
	if err != nil {
		t.Fatalf("Unexpected error during FromString for block: %v", err)
	}
=======

>>>>>>> 72189590
	expectBlockLocator(t,
		firstBlock,
		blockdigest.BlockLocator{Digest: d,
			Size:  15693477,
			Hints: []string{"E2866e643690156651c03d876e638e674dcd79475@5441920c"}})
	blocksRead := 1
	var lastBlock blockdigest.BlockLocator
	for lastBlock = range blockChannel {
		blocksRead++
	}
	expectEqual(t, blocksRead, 853)

	d, err = blockdigest.FromString("f9ce82f59e5908d2d70e18df9679b469")
	if err != nil {
		t.Fatalf("Unexpected error during FromString for block: %v", err)
	}
	expectBlockLocator(t,
		lastBlock,
		blockdigest.BlockLocator{Digest: d,
			Size:  31367794,
			Hints: []string{"E53f903684239bcc114f7bf8ff9bd6089f33058db@5441920c"}})
}

func TestUnescape(t *testing.T) {
	for _, testCase := range [][]string{
		{`\040`, ` `},
		{`\009`, `\009`},
		{`\\\040\\`, `\ \`},
		{`\\040\`, `\040\`},
	} {
		in := testCase[0]
		expect := testCase[1]
		got := UnescapeName(in)
		if expect != got {
			t.Errorf("For '%s' got '%s' instead of '%s'", in, got, expect)
		}
	}
}

type fsegtest struct {
	mt   string        // manifest text
	f    string        // filename
	want []FileSegment // segments should be received on channel
}

func TestFileSegmentIterByName(t *testing.T) {
	mt := arvadostest.PathologicalManifest
	for _, testCase := range []fsegtest{
		{mt: mt, f: "zzzz", want: nil},
		// This case is too sensitive: it would be acceptable
		// (even preferable) to return only one empty segment.
		{mt: mt, f: "foo/zero", want: []FileSegment{{"d41d8cd98f00b204e9800998ecf8427e+0", 0, 0}, {"d41d8cd98f00b204e9800998ecf8427e+0", 0, 0}}},
		{mt: mt, f: "zero@0", want: []FileSegment{{"d41d8cd98f00b204e9800998ecf8427e+0", 0, 0}}},
		{mt: mt, f: "zero@1", want: []FileSegment{{"d41d8cd98f00b204e9800998ecf8427e+0", 0, 0}}},
		{mt: mt, f: "zero@4", want: []FileSegment{{"d41d8cd98f00b204e9800998ecf8427e+0", 0, 0}}},
		{mt: mt, f: "zero@9", want: []FileSegment{{"d41d8cd98f00b204e9800998ecf8427e+0", 0, 0}}},
		{mt: mt, f: "f", want: []FileSegment{{"acbd18db4cc2f85cedef654fccc4a4d8+3", 0, 1}}},
		{mt: mt, f: "ooba", want: []FileSegment{{"acbd18db4cc2f85cedef654fccc4a4d8+3", 1, 2}, {"37b51d194a7513e45b56f6524f2d51f2+3", 0, 2}}},
		{mt: mt, f: "overlapReverse/o", want: []FileSegment{{"acbd18db4cc2f85cedef654fccc4a4d8+3", 2, 1}}},
		{mt: mt, f: "overlapReverse/oo", want: []FileSegment{{"acbd18db4cc2f85cedef654fccc4a4d8+3", 1, 2}}},
		{mt: mt, f: "overlapReverse/ofoo", want: []FileSegment{{"acbd18db4cc2f85cedef654fccc4a4d8+3", 2, 1}, {"acbd18db4cc2f85cedef654fccc4a4d8+3", 0, 3}}},
		{mt: mt, f: "foo bar/baz", want: []FileSegment{{"acbd18db4cc2f85cedef654fccc4a4d8+3", 0, 3}}},
		// This case is too sensitive: it would be better to
		// omit the empty segment.
		{mt: mt, f: "segmented/frob", want: []FileSegment{{"acbd18db4cc2f85cedef654fccc4a4d8+3", 0, 1}, {"37b51d194a7513e45b56f6524f2d51f2+3", 2, 1}, {"acbd18db4cc2f85cedef654fccc4a4d8+3", 1, 1}, {"d41d8cd98f00b204e9800998ecf8427e+0", 0, 0}, {"37b51d194a7513e45b56f6524f2d51f2+3", 0, 1}}},
		{mt: mt, f: "segmented/oof", want: []FileSegment{{"acbd18db4cc2f85cedef654fccc4a4d8+3", 1, 2}, {"acbd18db4cc2f85cedef654fccc4a4d8+3", 0, 1}}},
	} {
		m := Manifest{Text: testCase.mt}
		var got []FileSegment
		for fs := range m.FileSegmentIterByName(testCase.f) {
			got = append(got, *fs)
		}
		if !reflect.DeepEqual(got, testCase.want) {
			t.Errorf("For %#v:\n got  %#v\n want %#v", testCase.f, got, testCase.want)
		}
	}
}

func TestBlockIterWithBadManifest(t *testing.T) {
	testCases := [][]string{
		{"badstream acbd18db4cc2f85cedef654fccc4a4d8+3 0:1:file1.txt", "Invalid stream name: badstream"},
		{"/badstream acbd18db4cc2f85cedef654fccc4a4d8+3 0:1:file1.txt", "Invalid stream name: /badstream"},
		{". acbd18db4cc2f85cedef654fccc4a4d8+3 file1.txt", "Invalid file token: file1.txt"},
		{". acbd18db4cc2f85cedef654fccc4a4+3 0:1:file1.txt", "No block locators found"},
		{". acbd18db4cc2f85cedef654fccc4a4d8 0:1:file1.txt", "No block locators found"},
		{". acbd18db4cc2f85cedef654fccc4a4d8+3 0:1:file1.txt file2.txt 1:2:file3.txt", "Invalid file token: file2.txt"},
		{". acbd18db4cc2f85cedef654fccc4a4d8+3 0:1:file1.txt. bcde18db4cc2f85cedef654fccc4a4d8+3 1:2:file3.txt", "Invalid file token: bcde18db4cc2f85cedef654fccc4a4d8.*"},
		{". acbd18db4cc2f85cedef654fccc4a4d8+3 0:1:file1.txt\n. acbd18db4cc2f85cedef654fccc4a4d8+3 ::file2.txt\n", "Invalid file token: ::file2.txt"},
		{". acbd18db4cc2f85cedef654fccc4a4d8+3 bcde18db4cc2f85cedef654fccc4a4d8+3\n", "No file tokens found"},
		{". acbd18db4cc2f85cedef654fccc4a4d8+3 ", "Invalid file token"},
		{". acbd18db4cc2f85cedef654fccc4a4d8+3", "No file tokens found"},
		{". 0:1:file1.txt\n", "No block locators found"},
		{".\n", "No block locators found"},
	}

	for _, testCase := range testCases {
		manifest := Manifest{Text: string(testCase[0])}
		blockChannel := manifest.BlockIterWithDuplicates()

		for block := range blockChannel {
			_ = block
		}

		// completed reading from blockChannel; now check for errors
		if manifest.Err == nil {
			t.Fatalf("Expected error")
		}

		matched, _ := regexp.MatchString(testCase[1], manifest.Err.Error())
		if !matched {
			t.Fatalf("Expected error not found. Expected: %v; Found: %v", testCase[1], manifest.Err.Error())
		}
	}
}<|MERGE_RESOLUTION|>--- conflicted
+++ resolved
@@ -85,7 +85,6 @@
 	if err != nil {
 		t.Fatalf("Unexpected error parsing block locator: %v", err)
 	}
-<<<<<<< HEAD
 	d, err := blockdigest.FromString("365f83f5f808896ec834c8b595288735")
 	if err != nil {
 		t.Fatalf("Unexpected error during FromString for block locator: %v", err)
@@ -95,12 +94,6 @@
 			Size: 2310,
 			Hints: []string{"K@qr1hi",
 				"Af0c9a66381f3b028677411926f0be1c6282fe67c@542b5ddf"}})
-=======
-	expectBlockLocator(t, blockdigest.BlockLocator{b.Digest, b.Size, b.Hints},
-		blockdigest.BlockLocator{Digest: blockdigest.AssertFromString("365f83f5f808896ec834c8b595288735"),
-			Size:  2310,
-			Hints: []string{"K@qr1hi", "Af0c9a66381f3b028677411926f0be1c6282fe67c@542b5ddf"}})
->>>>>>> 72189590
 }
 
 func TestStreamIterShortManifestWithBlankStreams(t *testing.T) {
@@ -134,14 +127,10 @@
 	blockChannel := manifest.BlockIterWithDuplicates()
 
 	firstBlock := <-blockChannel
-<<<<<<< HEAD
 	d, err := blockdigest.FromString("b746e3d2104645f2f64cd3cc69dd895d")
 	if err != nil {
 		t.Fatalf("Unexpected error during FromString for block: %v", err)
 	}
-=======
-
->>>>>>> 72189590
 	expectBlockLocator(t,
 		firstBlock,
 		blockdigest.BlockLocator{Digest: d,
