--- conflicted
+++ resolved
@@ -159,19 +159,11 @@
                 open_flags |= os.O_EXCL
             try:
                 if args.destination == "-":
-<<<<<<< HEAD
-                    stdout.write(reader.manifest_text().encode())
+                    stdout.write(reader.manifest_text(strip=args.strip_manifest).encode())
                 else:
                     out_fd = os.open(args.destination, open_flags)
                     with os.fdopen(out_fd, 'wb') as out_file:
-                        out_file.write(reader.manifest_text().encode())
-=======
-                    stdout.write(reader.manifest_text(strip=args.strip_manifest))
-                else:
-                    out_fd = os.open(args.destination, open_flags)
-                    with os.fdopen(out_fd, 'wb') as out_file:
-                        out_file.write(reader.manifest_text(strip=args.strip_manifest))
->>>>>>> b0463827
+                        out_file.write(reader.manifest_text(strip=args.strip_manifest).encode())
             except (IOError, OSError) as error:
                 logger.error("can't write to '{}': {}".format(args.destination, error))
                 return 1
