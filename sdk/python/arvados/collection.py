--- conflicted
+++ resolved
@@ -19,13 +19,9 @@
 import threading
 
 from keep import *
-<<<<<<< HEAD
 from stream import *
 import config
 import errors
-=======
->>>>>>> 14403526
-import util
 
 class CollectionReader(object):
     def __init__(self, manifest_locator_or_text):
