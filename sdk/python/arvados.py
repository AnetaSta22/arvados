--- conflicted
+++ resolved
@@ -401,16 +401,11 @@
                         outfile.write(buf)
                     outfile.close()
         if len(files_got) < len(files):
-<<<<<<< HEAD
             raise errors.AssertionError(
                 "Wanted files %s but only got %s from %s" %
                 (files, files_got,
                  [z.name() for z in CollectionReader(collection).all_files()]))
-        os.symlink(collection, os.path.join(path, '.locator'))
-=======
-            raise Exception("Wanted files %s but only got %s from %s" % (files, files_got, map(lambda z: z.name(), list(CollectionReader(collection).all_files()))))
         os.symlink(collection_hash, os.path.join(path, '.locator'))
->>>>>>> 0f83b9e9
 
         lockfile.close()
         return path
@@ -787,14 +782,9 @@
         self.set_current_stream_name(newstreamname)
     def set_current_stream_name(self, newstreamname):
         if re.search(r'[ \t\n]', newstreamname):
-<<<<<<< HEAD
             raise errors.AssertionError(
                 "Manifest stream names cannot contain whitespace")
-        self._current_stream_name = newstreamname
-=======
-            raise AssertionError("Manifest stream names cannot contain whitespace")
         self._current_stream_name = '.' if newstreamname=='' else newstreamname
->>>>>>> 0f83b9e9
     def current_stream_name(self):
         return self._current_stream_name
     def finish_current_stream(self):
