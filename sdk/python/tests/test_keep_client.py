import hashlib
import mock
import os
import pycurl
import random
import re
import socket
import threading
import time
import unittest
import urlparse

import arvados
import arvados.retry
import arvados_testutil as tutil
import keepstub
import run_test_server

class KeepTestCase(run_test_server.TestCaseWithServers):
    MAIN_SERVER = {}
    KEEP_SERVER = {}

    @classmethod
    def setUpClass(cls):
        super(KeepTestCase, cls).setUpClass()
        run_test_server.authorize_with("admin")
        cls.api_client = arvados.api('v1')
        cls.keep_client = arvados.KeepClient(api_client=cls.api_client,
                                             proxy='', local_store='')

    def test_KeepBasicRWTest(self):
        foo_locator = self.keep_client.put('foo')
        self.assertRegexpMatches(
            foo_locator,
            '^acbd18db4cc2f85cedef654fccc4a4d8\+3',
            'wrong md5 hash from Keep.put("foo"): ' + foo_locator)
        self.assertEqual(self.keep_client.get(foo_locator),
                         'foo',
                         'wrong content from Keep.get(md5("foo"))')

    def test_KeepBinaryRWTest(self):
        blob_str = '\xff\xfe\xf7\x00\x01\x02'
        blob_locator = self.keep_client.put(blob_str)
        self.assertRegexpMatches(
            blob_locator,
            '^7fc7c53b45e53926ba52821140fef396\+6',
            ('wrong locator from Keep.put(<binarydata>):' + blob_locator))
        self.assertEqual(self.keep_client.get(blob_locator),
                         blob_str,
                         'wrong content from Keep.get(md5(<binarydata>))')

    def test_KeepLongBinaryRWTest(self):
        blob_str = '\xff\xfe\xfd\xfc\x00\x01\x02\x03'
        for i in range(0,23):
            blob_str = blob_str + blob_str
        blob_locator = self.keep_client.put(blob_str)
        self.assertRegexpMatches(
            blob_locator,
            '^84d90fc0d8175dd5dcfab04b999bc956\+67108864',
            ('wrong locator from Keep.put(<binarydata>): ' + blob_locator))
        self.assertEqual(self.keep_client.get(blob_locator),
                         blob_str,
                         'wrong content from Keep.get(md5(<binarydata>))')

    def test_KeepSingleCopyRWTest(self):
        blob_str = '\xff\xfe\xfd\xfc\x00\x01\x02\x03'
        blob_locator = self.keep_client.put(blob_str, copies=1)
        self.assertRegexpMatches(
            blob_locator,
            '^c902006bc98a3eb4a3663b65ab4a6fab\+8',
            ('wrong locator from Keep.put(<binarydata>): ' + blob_locator))
        self.assertEqual(self.keep_client.get(blob_locator),
                         blob_str,
                         'wrong content from Keep.get(md5(<binarydata>))')

    def test_KeepEmptyCollectionTest(self):
        blob_locator = self.keep_client.put('', copies=1)
        self.assertRegexpMatches(
            blob_locator,
            '^d41d8cd98f00b204e9800998ecf8427e\+0',
            ('wrong locator from Keep.put(""): ' + blob_locator))

    def test_unicode_must_be_ascii(self):
        # If unicode type, must only consist of valid ASCII
        foo_locator = self.keep_client.put(u'foo')
        self.assertRegexpMatches(
            foo_locator,
            '^acbd18db4cc2f85cedef654fccc4a4d8\+3',
            'wrong md5 hash from Keep.put("foo"): ' + foo_locator)

        with self.assertRaises(UnicodeEncodeError):
            # Error if it is not ASCII
            self.keep_client.put(u'\xe2')

        with self.assertRaises(arvados.errors.ArgumentError):
            # Must be a string type
            self.keep_client.put({})

class KeepPermissionTestCase(run_test_server.TestCaseWithServers):
    MAIN_SERVER = {}
    KEEP_SERVER = {'blob_signing_key': 'abcdefghijk0123456789',
                   'enforce_permissions': True}

    def test_KeepBasicRWTest(self):
        run_test_server.authorize_with('active')
        keep_client = arvados.KeepClient()
        foo_locator = keep_client.put('foo')
        self.assertRegexpMatches(
            foo_locator,
            r'^acbd18db4cc2f85cedef654fccc4a4d8\+3\+A[a-f0-9]+@[a-f0-9]+$',
            'invalid locator from Keep.put("foo"): ' + foo_locator)
        self.assertEqual(keep_client.get(foo_locator),
                         'foo',
                         'wrong content from Keep.get(md5("foo"))')

        # GET with an unsigned locator => NotFound
        bar_locator = keep_client.put('bar')
        unsigned_bar_locator = "37b51d194a7513e45b56f6524f2d51f2+3"
        self.assertRegexpMatches(
            bar_locator,
            r'^37b51d194a7513e45b56f6524f2d51f2\+3\+A[a-f0-9]+@[a-f0-9]+$',
            'invalid locator from Keep.put("bar"): ' + bar_locator)
        self.assertRaises(arvados.errors.NotFoundError,
                          keep_client.get,
                          unsigned_bar_locator)

        # GET from a different user => NotFound
        run_test_server.authorize_with('spectator')
        self.assertRaises(arvados.errors.NotFoundError,
                          arvados.Keep.get,
                          bar_locator)

        # Unauthenticated GET for a signed locator => NotFound
        # Unauthenticated GET for an unsigned locator => NotFound
        keep_client.api_token = ''
        self.assertRaises(arvados.errors.NotFoundError,
                          keep_client.get,
                          bar_locator)
        self.assertRaises(arvados.errors.NotFoundError,
                          keep_client.get,
                          unsigned_bar_locator)


# KeepOptionalPermission: starts Keep with --permission-key-file
# but not --enforce-permissions (i.e. generate signatures on PUT
# requests, but do not require them for GET requests)
#
# All of these requests should succeed when permissions are optional:
# * authenticated request, signed locator
# * authenticated request, unsigned locator
# * unauthenticated request, signed locator
# * unauthenticated request, unsigned locator
class KeepOptionalPermission(run_test_server.TestCaseWithServers):
    MAIN_SERVER = {}
    KEEP_SERVER = {'blob_signing_key': 'abcdefghijk0123456789',
                   'enforce_permissions': False}

    @classmethod
    def setUpClass(cls):
        super(KeepOptionalPermission, cls).setUpClass()
        run_test_server.authorize_with("admin")
        cls.api_client = arvados.api('v1')

    def setUp(self):
        super(KeepOptionalPermission, self).setUp()
        self.keep_client = arvados.KeepClient(api_client=self.api_client,
                                              proxy='', local_store='')

    def _put_foo_and_check(self):
        signed_locator = self.keep_client.put('foo')
        self.assertRegexpMatches(
            signed_locator,
            r'^acbd18db4cc2f85cedef654fccc4a4d8\+3\+A[a-f0-9]+@[a-f0-9]+$',
            'invalid locator from Keep.put("foo"): ' + signed_locator)
        return signed_locator

    def test_KeepAuthenticatedSignedTest(self):
        signed_locator = self._put_foo_and_check()
        self.assertEqual(self.keep_client.get(signed_locator),
                         'foo',
                         'wrong content from Keep.get(md5("foo"))')

    def test_KeepAuthenticatedUnsignedTest(self):
        signed_locator = self._put_foo_and_check()
        self.assertEqual(self.keep_client.get("acbd18db4cc2f85cedef654fccc4a4d8"),
                         'foo',
                         'wrong content from Keep.get(md5("foo"))')

    def test_KeepUnauthenticatedSignedTest(self):
        # Check that signed GET requests work even when permissions
        # enforcement is off.
        signed_locator = self._put_foo_and_check()
        self.keep_client.api_token = ''
        self.assertEqual(self.keep_client.get(signed_locator),
                         'foo',
                         'wrong content from Keep.get(md5("foo"))')

    def test_KeepUnauthenticatedUnsignedTest(self):
        # Since --enforce-permissions is not in effect, GET requests
        # need not be authenticated.
        signed_locator = self._put_foo_and_check()
        self.keep_client.api_token = ''
        self.assertEqual(self.keep_client.get("acbd18db4cc2f85cedef654fccc4a4d8"),
                         'foo',
                         'wrong content from Keep.get(md5("foo"))')


class KeepProxyTestCase(run_test_server.TestCaseWithServers):
    MAIN_SERVER = {}
    KEEP_SERVER = {}
    KEEP_PROXY_SERVER = {}

    @classmethod
    def setUpClass(cls):
        super(KeepProxyTestCase, cls).setUpClass()
        run_test_server.authorize_with('active')
        cls.api_client = arvados.api('v1')

    def tearDown(self):
        arvados.config.settings().pop('ARVADOS_EXTERNAL_CLIENT', None)
        super(KeepProxyTestCase, self).tearDown()

    def test_KeepProxyTest1(self):
        # Will use ARVADOS_KEEP_PROXY environment variable that is set by
        # setUpClass().
        keep_client = arvados.KeepClient(api_client=self.api_client,
                                         local_store='')
        baz_locator = keep_client.put('baz')
        self.assertRegexpMatches(
            baz_locator,
            '^73feffa4b7f6bb68e44cf984c85f6e88\+3',
            'wrong md5 hash from Keep.put("baz"): ' + baz_locator)
        self.assertEqual(keep_client.get(baz_locator),
                         'baz',
                         'wrong content from Keep.get(md5("baz"))')
        self.assertTrue(keep_client.using_proxy)

    def test_KeepProxyTest2(self):
        # Don't instantiate the proxy directly, but set the X-External-Client
        # header.  The API server should direct us to the proxy.
        arvados.config.settings()['ARVADOS_EXTERNAL_CLIENT'] = 'true'
        keep_client = arvados.KeepClient(api_client=self.api_client,
                                         proxy='', local_store='')
        baz_locator = keep_client.put('baz2')
        self.assertRegexpMatches(
            baz_locator,
            '^91f372a266fe2bf2823cb8ec7fda31ce\+4',
            'wrong md5 hash from Keep.put("baz2"): ' + baz_locator)
        self.assertEqual(keep_client.get(baz_locator),
                         'baz2',
                         'wrong content from Keep.get(md5("baz2"))')
        self.assertTrue(keep_client.using_proxy)


class KeepClientServiceTestCase(unittest.TestCase, tutil.ApiClientMock):
    def get_service_roots(self, api_client):
        keep_client = arvados.KeepClient(api_client=api_client)
        services = keep_client.weighted_service_roots(arvados.KeepLocator('0'*32))
        return [urlparse.urlparse(url) for url in sorted(services)]

    def test_ssl_flag_respected_in_roots(self):
        for ssl_flag in [False, True]:
            services = self.get_service_roots(self.mock_keep_services(
                service_ssl_flag=ssl_flag))
            self.assertEqual(
                ('https' if ssl_flag else 'http'), services[0].scheme)

    def test_correct_ports_with_ipv6_addresses(self):
        service = self.get_service_roots(self.mock_keep_services(
            service_type='proxy', service_host='100::1', service_port=10, count=1))[0]
        self.assertEqual('100::1', service.hostname)
        self.assertEqual(10, service.port)

    # test_*_timeout verify that KeepClient instructs pycurl to use
    # the appropriate connection and read timeouts. They don't care
    # whether pycurl actually exhibits the expected timeout behavior
    # -- those tests are in the KeepClientTimeout test class.

    def test_get_timeout(self):
        api_client = self.mock_keep_services(count=1)
        force_timeout = socket.timeout("timed out")
        with tutil.mock_keep_responses(force_timeout, 0) as mock:
            keep_client = arvados.KeepClient(api_client=api_client)
            with self.assertRaises(arvados.errors.KeepReadError):
                keep_client.get('ffffffffffffffffffffffffffffffff')
            self.assertEqual(
                mock.responses[0].getopt(pycurl.CONNECTTIMEOUT_MS),
                int(arvados.KeepClient.DEFAULT_TIMEOUT[0]*1000))
            self.assertEqual(
                mock.responses[0].getopt(pycurl.TIMEOUT_MS),
                int(arvados.KeepClient.DEFAULT_TIMEOUT[1]*1000))

    def test_put_timeout(self):
        api_client = self.mock_keep_services(count=1)
        force_timeout = socket.timeout("timed out")
        with tutil.mock_keep_responses(force_timeout, 0) as mock:
            keep_client = arvados.KeepClient(api_client=api_client)
            with self.assertRaises(arvados.errors.KeepWriteError):
                keep_client.put('foo')
            self.assertEqual(
                mock.responses[0].getopt(pycurl.CONNECTTIMEOUT_MS),
                int(arvados.KeepClient.DEFAULT_TIMEOUT[0]*1000))
            self.assertEqual(
                mock.responses[0].getopt(pycurl.TIMEOUT_MS),
                int(arvados.KeepClient.DEFAULT_TIMEOUT[1]*1000))

    def test_proxy_get_timeout(self):
        api_client = self.mock_keep_services(service_type='proxy', count=1)
        force_timeout = socket.timeout("timed out")
        with tutil.mock_keep_responses(force_timeout, 0) as mock:
            keep_client = arvados.KeepClient(api_client=api_client)
            with self.assertRaises(arvados.errors.KeepReadError):
                keep_client.get('ffffffffffffffffffffffffffffffff')
            self.assertEqual(
                mock.responses[0].getopt(pycurl.CONNECTTIMEOUT_MS),
                int(arvados.KeepClient.DEFAULT_PROXY_TIMEOUT[0]*1000))
            self.assertEqual(
                mock.responses[0].getopt(pycurl.TIMEOUT_MS),
                int(arvados.KeepClient.DEFAULT_PROXY_TIMEOUT[1]*1000))

    def test_proxy_put_timeout(self):
        api_client = self.mock_keep_services(service_type='proxy', count=1)
        force_timeout = socket.timeout("timed out")
        with tutil.mock_keep_responses(force_timeout, 0) as mock:
            keep_client = arvados.KeepClient(api_client=api_client)
            with self.assertRaises(arvados.errors.KeepWriteError):
                keep_client.put('foo')
            self.assertEqual(
                mock.responses[0].getopt(pycurl.CONNECTTIMEOUT_MS),
                int(arvados.KeepClient.DEFAULT_PROXY_TIMEOUT[0]*1000))
            self.assertEqual(
                mock.responses[0].getopt(pycurl.TIMEOUT_MS),
                int(arvados.KeepClient.DEFAULT_PROXY_TIMEOUT[1]*1000))

    def test_probe_order_reference_set(self):
        # expected_order[i] is the probe order for
        # hash=md5(sprintf("%064x",i)) where there are 16 services
        # with uuid sprintf("anything-%015x",j) with j in 0..15. E.g.,
        # the first probe for the block consisting of 64 "0"
        # characters is the service whose uuid is
        # "zzzzz-bi6l4-000000000000003", so expected_order[0][0]=='3'.
        expected_order = [
            list('3eab2d5fc9681074'),
            list('097dba52e648f1c3'),
            list('c5b4e023f8a7d691'),
            list('9d81c02e76a3bf54'),
            ]
        hashes = [
            hashlib.md5("{:064x}".format(x)).hexdigest()
            for x in range(len(expected_order))]
        api_client = self.mock_keep_services(count=16)
        keep_client = arvados.KeepClient(api_client=api_client)
        for i, hash in enumerate(hashes):
            roots = keep_client.weighted_service_roots(arvados.KeepLocator(hash))
            got_order = [
                re.search(r'//\[?keep0x([0-9a-f]+)', root).group(1)
                for root in roots]
            self.assertEqual(expected_order[i], got_order)

    def test_probe_waste_adding_one_server(self):
        hashes = [
            hashlib.md5("{:064x}".format(x)).hexdigest() for x in range(100)]
        initial_services = 12
        api_client = self.mock_keep_services(count=initial_services)
        keep_client = arvados.KeepClient(api_client=api_client)
        probes_before = [
            keep_client.weighted_service_roots(arvados.KeepLocator(hash)) for hash in hashes]
        for added_services in range(1, 12):
            api_client = self.mock_keep_services(count=initial_services+added_services)
            keep_client = arvados.KeepClient(api_client=api_client)
            total_penalty = 0
            for hash_index in range(len(hashes)):
                probe_after = keep_client.weighted_service_roots(
                    arvados.KeepLocator(hashes[hash_index]))
                penalty = probe_after.index(probes_before[hash_index][0])
                self.assertLessEqual(penalty, added_services)
                total_penalty += penalty
            # Average penalty per block should not exceed
            # N(added)/N(orig) by more than 20%, and should get closer
            # to the ideal as we add data points.
            expect_penalty = (
                added_services *
                len(hashes) / initial_services)
            max_penalty = (
                expect_penalty *
                (120 - added_services)/100)
            min_penalty = (
                expect_penalty * 8/10)
            self.assertTrue(
                min_penalty <= total_penalty <= max_penalty,
                "With {}+{} services, {} blocks, penalty {} but expected {}..{}".format(
                    initial_services,
                    added_services,
                    len(hashes),
                    total_penalty,
                    min_penalty,
                    max_penalty))

    def check_64_zeros_error_order(self, verb, exc_class):
        data = '0' * 64
        if verb == 'get':
            data = hashlib.md5(data).hexdigest() + '+1234'
        # Arbitrary port number:
        aport = random.randint(1024,65535)
        api_client = self.mock_keep_services(service_port=aport, count=16)
        keep_client = arvados.KeepClient(api_client=api_client)
        with mock.patch('pycurl.Curl') as curl_mock, \
             self.assertRaises(exc_class) as err_check:
            curl_mock.return_value.side_effect = socket.timeout
            getattr(keep_client, verb)(data)
        urls = [urlparse.urlparse(url)
                for url in err_check.exception.request_errors()]
        self.assertEqual([('keep0x' + c, aport) for c in '3eab2d5fc9681074'],
                         [(url.hostname, url.port) for url in urls])

    def test_get_error_shows_probe_order(self):
        self.check_64_zeros_error_order('get', arvados.errors.KeepReadError)

    def test_put_error_shows_probe_order(self):
        self.check_64_zeros_error_order('put', arvados.errors.KeepWriteError)

    def check_no_services_error(self, verb, exc_class):
        api_client = mock.MagicMock(name='api_client')
        api_client.keep_services().accessible().execute.side_effect = (
            arvados.errors.ApiError)
        keep_client = arvados.KeepClient(api_client=api_client)
        with self.assertRaises(exc_class) as err_check:
            getattr(keep_client, verb)('d41d8cd98f00b204e9800998ecf8427e+0')
        self.assertEqual(0, len(err_check.exception.request_errors()))

    def test_get_error_with_no_services(self):
        self.check_no_services_error('get', arvados.errors.KeepReadError)

    def test_put_error_with_no_services(self):
        self.check_no_services_error('put', arvados.errors.KeepWriteError)

    def check_errors_from_last_retry(self, verb, exc_class):
        api_client = self.mock_keep_services(count=2)
        req_mock = tutil.mock_keep_responses(
            "retry error reporting test", 500, 500, 403, 403)
        with req_mock, tutil.skip_sleep, \
                self.assertRaises(exc_class) as err_check:
            keep_client = arvados.KeepClient(api_client=api_client)
            getattr(keep_client, verb)('d41d8cd98f00b204e9800998ecf8427e+0',
                                       num_retries=3)
        self.assertEqual([403, 403], [
                getattr(error, 'status_code', None)
                for error in err_check.exception.request_errors().itervalues()])

    def test_get_error_reflects_last_retry(self):
        self.check_errors_from_last_retry('get', arvados.errors.KeepReadError)

    def test_put_error_reflects_last_retry(self):
        self.check_errors_from_last_retry('put', arvados.errors.KeepWriteError)

    def test_put_error_does_not_include_successful_puts(self):
        data = 'partial failure test'
        data_loc = '{}+{}'.format(hashlib.md5(data).hexdigest(), len(data))
        api_client = self.mock_keep_services(count=3)
        with tutil.mock_keep_responses(data_loc, 200, 500, 500) as req_mock, \
                self.assertRaises(arvados.errors.KeepWriteError) as exc_check:
            keep_client = arvados.KeepClient(api_client=api_client)
            keep_client.put(data)
        self.assertEqual(2, len(exc_check.exception.request_errors()))


<<<<<<< HEAD
=======
class KeepClientTimeout(unittest.TestCase, tutil.ApiClientMock):
    DATA = 'x' * 2**10

    class assertTakesBetween(unittest.TestCase):
        def __init__(self, tmin, tmax):
            self.tmin = tmin
            self.tmax = tmax

        def __enter__(self):
            self.t0 = time.time()

        def __exit__(self, *args, **kwargs):
            self.assertGreater(time.time() - self.t0, self.tmin)
            self.assertLess(time.time() - self.t0, self.tmax)

    def setUp(self):
        sock = socket.socket()
        sock.bind(('0.0.0.0', 0))
        self.port = sock.getsockname()[1]
        sock.close()
        self.server = keepstub.Server(('0.0.0.0', self.port), keepstub.Handler)
        self.thread = threading.Thread(target=self.server.serve_forever)
        self.thread.daemon = True # Exit thread if main proc exits
        self.thread.start()
        self.api_client = self.mock_keep_services(
            count=1,
            service_host='localhost',
            service_port=self.port,
        )

    def tearDown(self):
        self.server.shutdown()

    def keepClient(self, timeouts=(0.1, 1.0)):
        return arvados.KeepClient(
            api_client=self.api_client,
            timeout=timeouts)

    def test_timeout_slow_connect(self):
        # Can't simulate TCP delays with our own socket. Leave our
        # stub server running uselessly, and try to connect to an
        # unroutable IP address instead.
        self.api_client = self.mock_keep_services(
            count=1,
            service_host='240.0.0.0',
        )
        with self.assertTakesBetween(0.1, 0.5):
            with self.assertRaises(arvados.errors.KeepWriteError):
                self.keepClient((0.1, 1)).put(self.DATA, copies=1, num_retries=0)

    def test_timeout_slow_request(self):
        self.server.setdelays(request=0.2)
        self._test_200ms()

    def test_timeout_slow_response(self):
        self.server.setdelays(response=0.2)
        self._test_200ms()

    def test_timeout_slow_response_body(self):
        self.server.setdelays(response_body=0.2)
        self._test_200ms()

    def _test_200ms(self):
        """Connect should be t<100ms, request should be 200ms <= t < 300ms"""

        # Allow 100ms to connect, then 1s for response. Everything
        # should work, and everything should take at least 200ms to
        # return.
        kc = self.keepClient((.1, 1))
        with self.assertTakesBetween(.2, .3):
            loc = kc.put(self.DATA, copies=1, num_retries=0)
        with self.assertTakesBetween(.2, .3):
            self.assertEqual(self.DATA, kc.get(loc, num_retries=0))

        # Allow 1s to connect, then 100ms for response. Nothing should
        # work, and everything should take at least 100ms to return.
        kc = self.keepClient((1, .1))
        with self.assertTakesBetween(.1, .2):
            with self.assertRaises(arvados.errors.KeepReadError):
                kc.get(loc, num_retries=0)
        with self.assertTakesBetween(.1, .2):
            with self.assertRaises(arvados.errors.KeepWriteError):
                kc.put(self.DATA, copies=1, num_retries=0)


>>>>>>> dd5deb94
class KeepClientGatewayTestCase(unittest.TestCase, tutil.ApiClientMock):
    def mock_disks_and_gateways(self, disks=3, gateways=1):
        self.gateways = [{
                'uuid': 'zzzzz-bi6l4-gateway{:08d}'.format(i),
                'owner_uuid': 'zzzzz-tpzed-000000000000000',
                'service_host': 'gatewayhost{}'.format(i),
                'service_port': 12345,
                'service_ssl_flag': True,
                'service_type': 'gateway:test',
        } for i in range(gateways)]
        self.gateway_roots = [
<<<<<<< HEAD
            "https://[{service_host}]:{service_port}/".format(**gw)
=======
            "https://{service_host}:{service_port}/".format(**gw)
>>>>>>> dd5deb94
            for gw in self.gateways]
        self.api_client = self.mock_keep_services(
            count=disks, additional_services=self.gateways)
        self.keepClient = arvados.KeepClient(api_client=self.api_client)

<<<<<<< HEAD
    @mock.patch('requests.Session')
    def test_get_with_gateway_hint_first(self, MockSession):
        MockSession.return_value.get.return_value = tutil.fake_requests_response(
=======
    @mock.patch('pycurl.Curl')
    def test_get_with_gateway_hint_first(self, MockCurl):
        MockCurl.return_value = tutil.FakeCurl.make(
>>>>>>> dd5deb94
            code=200, body='foo', headers={'Content-Length': 3})
        self.mock_disks_and_gateways()
        locator = 'acbd18db4cc2f85cedef654fccc4a4d8+3+K@' + self.gateways[0]['uuid']
        self.assertEqual('foo', self.keepClient.get(locator))
<<<<<<< HEAD
        self.assertEqual((self.gateway_roots[0]+locator,),
                         MockSession.return_value.get.call_args_list[0][0])

    @mock.patch('requests.Session')
    def test_get_with_gateway_hints_in_order(self, MockSession):
        gateways = 4
        disks = 3
        MockSession.return_value.get.return_value = tutil.fake_requests_response(
            code=404, body='')
=======
        self.assertEqual(self.gateway_roots[0]+locator,
                         MockCurl.return_value.getopt(pycurl.URL))

    @mock.patch('pycurl.Curl')
    def test_get_with_gateway_hints_in_order(self, MockCurl):
        gateways = 4
        disks = 3
        mocks = [
            tutil.FakeCurl.make(code=404, body='')
            for _ in range(gateways+disks)
        ]
        MockCurl.side_effect = tutil.queue_with(mocks)
>>>>>>> dd5deb94
        self.mock_disks_and_gateways(gateways=gateways, disks=disks)
        locator = '+'.join(['acbd18db4cc2f85cedef654fccc4a4d8+3'] +
                           ['K@'+gw['uuid'] for gw in self.gateways])
        with self.assertRaises(arvados.errors.NotFoundError):
            self.keepClient.get(locator)
        # Gateways are tried first, in the order given.
        for i, root in enumerate(self.gateway_roots):
<<<<<<< HEAD
            self.assertEqual((root+locator,),
                             MockSession.return_value.get.call_args_list[i][0])
        # Disk services are tried next.
        for i in range(gateways, gateways+disks):
            self.assertRegexpMatches(
                MockSession.return_value.get.call_args_list[i][0][0],
                r'keep0x')

    @mock.patch('requests.Session')
    def test_get_with_remote_proxy_hint(self, MockSession):
        MockSession.return_value.get.return_value = tutil.fake_requests_response(
=======
            self.assertEqual(root+locator,
                             mocks[i].getopt(pycurl.URL))
        # Disk services are tried next.
        for i in range(gateways, gateways+disks):
            self.assertRegexpMatches(
                mocks[i].getopt(pycurl.URL),
                r'keep0x')

    @mock.patch('pycurl.Curl')
    def test_get_with_remote_proxy_hint(self, MockCurl):
        MockCurl.return_value = tutil.FakeCurl.make(
>>>>>>> dd5deb94
            code=200, body='foo', headers={'Content-Length': 3})
        self.mock_disks_and_gateways()
        locator = 'acbd18db4cc2f85cedef654fccc4a4d8+3+K@xyzzy'
        self.assertEqual('foo', self.keepClient.get(locator))
<<<<<<< HEAD
        self.assertEqual(('https://keep.xyzzy.arvadosapi.com/'+locator,),
                         MockSession.return_value.get.call_args_list[0][0])
=======
        self.assertEqual('https://keep.xyzzy.arvadosapi.com/'+locator,
                         MockCurl.return_value.getopt(pycurl.URL))
>>>>>>> dd5deb94


class KeepClientRetryTestMixin(object):
    # Testing with a local Keep store won't exercise the retry behavior.
    # Instead, our strategy is:
    # * Create a client with one proxy specified (pointed at a black
    #   hole), so there's no need to instantiate an API client, and
    #   all HTTP requests come from one place.
    # * Mock httplib's request method to provide simulated responses.
    # This lets us test the retry logic extensively without relying on any
    # supporting servers, and prevents side effects in case something hiccups.
    # To use this mixin, define DEFAULT_EXPECT, DEFAULT_EXCEPTION, and
    # run_method().
    #
    # Test classes must define TEST_PATCHER to a method that mocks
    # out appropriate methods in the client.

    PROXY_ADDR = 'http://[%s]:65535/' % (tutil.TEST_HOST,)
    TEST_DATA = 'testdata'
    TEST_LOCATOR = 'ef654c40ab4f1747fc699915d4f70902+8'

    def setUp(self):
        self.client_kwargs = {'proxy': self.PROXY_ADDR, 'local_store': ''}

    def new_client(self, **caller_kwargs):
        kwargs = self.client_kwargs.copy()
        kwargs.update(caller_kwargs)
        return arvados.KeepClient(**kwargs)

    def run_method(self, *args, **kwargs):
        raise NotImplementedError("test subclasses must define run_method")

    def check_success(self, expected=None, *args, **kwargs):
        if expected is None:
            expected = self.DEFAULT_EXPECT
        self.assertEqual(expected, self.run_method(*args, **kwargs))

    def check_exception(self, error_class=None, *args, **kwargs):
        if error_class is None:
            error_class = self.DEFAULT_EXCEPTION
        self.assertRaises(error_class, self.run_method, *args, **kwargs)

    def test_immediate_success(self):
        with self.TEST_PATCHER(self.DEFAULT_EXPECT, 200):
            self.check_success()

    def test_retry_then_success(self):
        with self.TEST_PATCHER(self.DEFAULT_EXPECT, 500, 200):
            self.check_success(num_retries=3)

    def test_no_default_retry(self):
        with self.TEST_PATCHER(self.DEFAULT_EXPECT, 500, 200):
            self.check_exception()

    def test_no_retry_after_permanent_error(self):
        with self.TEST_PATCHER(self.DEFAULT_EXPECT, 403, 200):
            self.check_exception(num_retries=3)

    def test_error_after_retries_exhausted(self):
        with self.TEST_PATCHER(self.DEFAULT_EXPECT, 500, 500, 200):
            self.check_exception(num_retries=1)

    def test_num_retries_instance_fallback(self):
        self.client_kwargs['num_retries'] = 3
        with self.TEST_PATCHER(self.DEFAULT_EXPECT, 500, 200):
            self.check_success()


@tutil.skip_sleep
class KeepClientRetryGetTestCase(KeepClientRetryTestMixin, unittest.TestCase):
    DEFAULT_EXPECT = KeepClientRetryTestMixin.TEST_DATA
    DEFAULT_EXCEPTION = arvados.errors.KeepReadError
    HINTED_LOCATOR = KeepClientRetryTestMixin.TEST_LOCATOR + '+K@xyzzy'
    TEST_PATCHER = staticmethod(tutil.mock_keep_responses)

    def run_method(self, locator=KeepClientRetryTestMixin.TEST_LOCATOR,
                   *args, **kwargs):
        return self.new_client().get(locator, *args, **kwargs)

    def test_specific_exception_when_not_found(self):
        with tutil.mock_keep_responses(self.DEFAULT_EXPECT, 404, 200):
            self.check_exception(arvados.errors.NotFoundError, num_retries=3)

    def test_general_exception_with_mixed_errors(self):
        # get should raise a NotFoundError if no server returns the block,
        # and a high threshold of servers report that it's not found.
        # This test rigs up 50/50 disagreement between two servers, and
        # checks that it does not become a NotFoundError.
        client = self.new_client()
        with tutil.mock_keep_responses(self.DEFAULT_EXPECT, 404, 500):
            with self.assertRaises(arvados.errors.KeepReadError) as exc_check:
                client.get(self.HINTED_LOCATOR)
            self.assertNotIsInstance(
                exc_check.exception, arvados.errors.NotFoundError,
                "mixed errors raised NotFoundError")

    def test_hint_server_can_succeed_without_retries(self):
        with tutil.mock_keep_responses(self.DEFAULT_EXPECT, 404, 200, 500):
            self.check_success(locator=self.HINTED_LOCATOR)

    def test_try_next_server_after_timeout(self):
        with tutil.mock_keep_responses(
                (socket.timeout("timed out"), 200),
                (self.DEFAULT_EXPECT, 200)):
            self.check_success(locator=self.HINTED_LOCATOR)

    def test_retry_data_with_wrong_checksum(self):
        with tutil.mock_keep_responses(
                ('baddata', 200),
                (self.DEFAULT_EXPECT, 200)):
            self.check_success(locator=self.HINTED_LOCATOR)


@tutil.skip_sleep
class KeepClientRetryPutTestCase(KeepClientRetryTestMixin, unittest.TestCase):
    DEFAULT_EXPECT = KeepClientRetryTestMixin.TEST_LOCATOR
    DEFAULT_EXCEPTION = arvados.errors.KeepWriteError
    TEST_PATCHER = staticmethod(tutil.mock_keep_responses)

    def run_method(self, data=KeepClientRetryTestMixin.TEST_DATA,
                   copies=1, *args, **kwargs):
        return self.new_client().put(data, copies, *args, **kwargs)

    def test_do_not_send_multiple_copies_to_same_server(self):
        with tutil.mock_keep_responses(self.DEFAULT_EXPECT, 200):
            self.check_exception(copies=2, num_retries=3)<|MERGE_RESOLUTION|>--- conflicted
+++ resolved
@@ -464,8 +464,6 @@
         self.assertEqual(2, len(exc_check.exception.request_errors()))
 
 
-<<<<<<< HEAD
-=======
 class KeepClientTimeout(unittest.TestCase, tutil.ApiClientMock):
     DATA = 'x' * 2**10
 
@@ -551,7 +549,6 @@
                 kc.put(self.DATA, copies=1, num_retries=0)
 
 
->>>>>>> dd5deb94
 class KeepClientGatewayTestCase(unittest.TestCase, tutil.ApiClientMock):
     def mock_disks_and_gateways(self, disks=3, gateways=1):
         self.gateways = [{
@@ -563,40 +560,19 @@
                 'service_type': 'gateway:test',
         } for i in range(gateways)]
         self.gateway_roots = [
-<<<<<<< HEAD
-            "https://[{service_host}]:{service_port}/".format(**gw)
-=======
             "https://{service_host}:{service_port}/".format(**gw)
->>>>>>> dd5deb94
             for gw in self.gateways]
         self.api_client = self.mock_keep_services(
             count=disks, additional_services=self.gateways)
         self.keepClient = arvados.KeepClient(api_client=self.api_client)
 
-<<<<<<< HEAD
-    @mock.patch('requests.Session')
-    def test_get_with_gateway_hint_first(self, MockSession):
-        MockSession.return_value.get.return_value = tutil.fake_requests_response(
-=======
     @mock.patch('pycurl.Curl')
     def test_get_with_gateway_hint_first(self, MockCurl):
         MockCurl.return_value = tutil.FakeCurl.make(
->>>>>>> dd5deb94
             code=200, body='foo', headers={'Content-Length': 3})
         self.mock_disks_and_gateways()
         locator = 'acbd18db4cc2f85cedef654fccc4a4d8+3+K@' + self.gateways[0]['uuid']
         self.assertEqual('foo', self.keepClient.get(locator))
-<<<<<<< HEAD
-        self.assertEqual((self.gateway_roots[0]+locator,),
-                         MockSession.return_value.get.call_args_list[0][0])
-
-    @mock.patch('requests.Session')
-    def test_get_with_gateway_hints_in_order(self, MockSession):
-        gateways = 4
-        disks = 3
-        MockSession.return_value.get.return_value = tutil.fake_requests_response(
-            code=404, body='')
-=======
         self.assertEqual(self.gateway_roots[0]+locator,
                          MockCurl.return_value.getopt(pycurl.URL))
 
@@ -609,7 +585,6 @@
             for _ in range(gateways+disks)
         ]
         MockCurl.side_effect = tutil.queue_with(mocks)
->>>>>>> dd5deb94
         self.mock_disks_and_gateways(gateways=gateways, disks=disks)
         locator = '+'.join(['acbd18db4cc2f85cedef654fccc4a4d8+3'] +
                            ['K@'+gw['uuid'] for gw in self.gateways])
@@ -617,19 +592,6 @@
             self.keepClient.get(locator)
         # Gateways are tried first, in the order given.
         for i, root in enumerate(self.gateway_roots):
-<<<<<<< HEAD
-            self.assertEqual((root+locator,),
-                             MockSession.return_value.get.call_args_list[i][0])
-        # Disk services are tried next.
-        for i in range(gateways, gateways+disks):
-            self.assertRegexpMatches(
-                MockSession.return_value.get.call_args_list[i][0][0],
-                r'keep0x')
-
-    @mock.patch('requests.Session')
-    def test_get_with_remote_proxy_hint(self, MockSession):
-        MockSession.return_value.get.return_value = tutil.fake_requests_response(
-=======
             self.assertEqual(root+locator,
                              mocks[i].getopt(pycurl.URL))
         # Disk services are tried next.
@@ -641,18 +603,12 @@
     @mock.patch('pycurl.Curl')
     def test_get_with_remote_proxy_hint(self, MockCurl):
         MockCurl.return_value = tutil.FakeCurl.make(
->>>>>>> dd5deb94
             code=200, body='foo', headers={'Content-Length': 3})
         self.mock_disks_and_gateways()
         locator = 'acbd18db4cc2f85cedef654fccc4a4d8+3+K@xyzzy'
         self.assertEqual('foo', self.keepClient.get(locator))
-<<<<<<< HEAD
-        self.assertEqual(('https://keep.xyzzy.arvadosapi.com/'+locator,),
-                         MockSession.return_value.get.call_args_list[0][0])
-=======
         self.assertEqual('https://keep.xyzzy.arvadosapi.com/'+locator,
                          MockCurl.return_value.getopt(pycurl.URL))
->>>>>>> dd5deb94
 
 
 class KeepClientRetryTestMixin(object):
