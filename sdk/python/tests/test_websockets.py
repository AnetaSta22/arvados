import Queue
import run_test_server
import unittest
import arvados
import arvados.events
import mock
import threading

class WebsocketTest(run_test_server.TestCaseWithServers):
    MAIN_SERVER = {}

    def setUp(self):
        self.ws = None

    def tearDown(self):
        if self.ws:
            self.ws.close()

    def _test_subscribe(self, poll_fallback, expect_type):
        run_test_server.authorize_with('active')
        events = Queue.Queue(3)
        self.ws = arvados.events.subscribe(
            arvados.api('v1'), [['object_uuid', 'is_a', 'arvados#human']],
            events.put, poll_fallback=poll_fallback)
        self.assertIsInstance(self.ws, expect_type)
        self.assertEqual(200, events.get(True, 10)['status'])
        human = arvados.api('v1').humans().create(body={}).execute()
        self.assertEqual(human['uuid'], events.get(True, 10)['object_uuid'])
        self.assertTrue(events.empty(), "got more events than expected")

<<<<<<< HEAD
    def test_subscribe_websocket(self):
        self._test_subscribe(
            poll_fallback=False, expect_type=arvados.events.EventClient)

    @mock.patch('arvados.events.EventClient.__init__')
    def test_subscribe_poll(self, event_client_constr):
        event_client_constr.side_effect = Exception('All is well')
        self._test_subscribe(
            poll_fallback=1, expect_type=arvados.events.PollClient)
=======
    def tearDown(self):
        try:
            self.ws.close()
        except AttributeError:
            pass
        super(EventTestBase, self).tearDown()


class WebsocketTest(EventTestBase, run_test_server.TestCaseWithServers):
    MAIN_SERVER = {'websockets': True}
    WS_TYPE = arvados.events.EventClient


class PollClientTest(EventTestBase, run_test_server.TestCaseWithServers):
    MAIN_SERVER = {}
    WS_TYPE = arvados.events.PollClient
>>>>>>> e5b8f682
<|MERGE_RESOLUTION|>--- conflicted
+++ resolved
@@ -15,6 +15,7 @@
     def tearDown(self):
         if self.ws:
             self.ws.close()
+        super(WebsocketTest, self).tearDown()
 
     def _test_subscribe(self, poll_fallback, expect_type):
         run_test_server.authorize_with('active')
@@ -28,7 +29,6 @@
         self.assertEqual(human['uuid'], events.get(True, 10)['object_uuid'])
         self.assertTrue(events.empty(), "got more events than expected")
 
-<<<<<<< HEAD
     def test_subscribe_websocket(self):
         self._test_subscribe(
             poll_fallback=False, expect_type=arvados.events.EventClient)
@@ -37,22 +37,4 @@
     def test_subscribe_poll(self, event_client_constr):
         event_client_constr.side_effect = Exception('All is well')
         self._test_subscribe(
-            poll_fallback=1, expect_type=arvados.events.PollClient)
-=======
-    def tearDown(self):
-        try:
-            self.ws.close()
-        except AttributeError:
-            pass
-        super(EventTestBase, self).tearDown()
-
-
-class WebsocketTest(EventTestBase, run_test_server.TestCaseWithServers):
-    MAIN_SERVER = {'websockets': True}
-    WS_TYPE = arvados.events.EventClient
-
-
-class PollClientTest(EventTestBase, run_test_server.TestCaseWithServers):
-    MAIN_SERVER = {}
-    WS_TYPE = arvados.events.PollClient
->>>>>>> e5b8f682
+            poll_fallback=1, expect_type=arvados.events.PollClient)