#!/usr/bin/env python

import argparse
import arvados
import arvados.events
import arvados.commands.keepdocker
import arvados.commands.run
import arvados.collection
import arvados.util
import cwltool.draft2tool
import cwltool.workflow
import cwltool.main
from cwltool.process import shortname
import threading
import cwltool.docker
import fnmatch
import logging
import re
import os
import sys

from cwltool.process import get_feature
from arvados.api import OrderedJsonModel

logger = logging.getLogger('arvados.cwl-runner')
logger.setLevel(logging.INFO)

crunchrunner_pdh = "83db29f08544e1c319572a6bd971088a+140"
crunchrunner_download = "https://cloud.curoverse.com/collections/download/qr1hi-4zz18-n3m1yxd0vx78jic/1i1u2qtq66k1atziv4ocfgsg5nu5tj11n4r6e0bhvjg03rix4m/crunchrunner"
certs_download = "https://cloud.curoverse.com/collections/download/qr1hi-4zz18-n3m1yxd0vx78jic/1i1u2qtq66k1atziv4ocfgsg5nu5tj11n4r6e0bhvjg03rix4m/ca-certificates.crt"

tmpdirre = re.compile(r"^\S+ \S+ \d+ \d+ stderr \S+ \S+ crunchrunner: \$\(task\.tmpdir\)=(.*)")
outdirre = re.compile(r"^\S+ \S+ \d+ \d+ stderr \S+ \S+ crunchrunner: \$\(task\.outdir\)=(.*)")
keepre = re.compile(r"^\S+ \S+ \d+ \d+ stderr \S+ \S+ crunchrunner: \$\(task\.keep\)=(.*)")


def arv_docker_get_image(api_client, dockerRequirement, pull_image):
    if "dockerImageId" not in dockerRequirement and "dockerPull" in dockerRequirement:
        dockerRequirement["dockerImageId"] = dockerRequirement["dockerPull"]

    sp = dockerRequirement["dockerImageId"].split(":")
    image_name = sp[0]
    image_tag = sp[1] if len(sp) > 1 else None

    images = arvados.commands.keepdocker.list_images_in_arv(api_client, 3,
                                                            image_name=image_name,
                                                            image_tag=image_tag)

    if not images:
        imageId = cwltool.docker.get_image(dockerRequirement, pull_image)
        args = [image_name]
        if image_tag:
            args.append(image_tag)
        logger.info("Uploading Docker image %s", ":".join(args))
        arvados.commands.keepdocker.main(args)

    return dockerRequirement["dockerImageId"]


class CollectionFsAccess(cwltool.process.StdFsAccess):
    def __init__(self, basedir):
        self.collections = {}
        self.basedir = basedir

    def get_collection(self, path):
        p = path.split("/")
        if p[0].startswith("keep:") and arvados.util.keep_locator_pattern.match(p[0][5:]):
            pdh = p[0][5:]
            if pdh not in self.collections:
                self.collections[pdh] = arvados.collection.CollectionReader(pdh)
            return (self.collections[pdh], "/".join(p[1:]))
        else:
            return (None, path)

    def _match(self, collection, patternsegments, parent):
        if not patternsegments:
            return []

        if not isinstance(collection, arvados.collection.RichCollectionBase):
            return []

        ret = []
        # iterate over the files and subcollections in 'collection'
        for filename in collection:
            if patternsegments[0] == '.':
                # Pattern contains something like "./foo" so just shift
                # past the "./"
                ret.extend(self._match(collection, patternsegments[1:], parent))
            elif fnmatch.fnmatch(filename, patternsegments[0]):
                cur = os.path.join(parent, filename)
                if len(patternsegments) == 1:
                    ret.append(cur)
                else:
                    ret.extend(self._match(collection[filename], patternsegments[1:], cur))
        return ret

    def glob(self, pattern):
        collection, rest = self.get_collection(pattern)
        patternsegments = rest.split("/")
        return self._match(collection, patternsegments, "keep:" + collection.manifest_locator())

    def open(self, fn, mode):
        collection, rest = self.get_collection(fn)
        if collection:
            return collection.open(rest, mode)
        else:
            return open(self._abs(fn), mode)

    def exists(self, fn):
        collection, rest = self.get_collection(fn)
        if collection:
            return collection.exists(rest)
        else:
            return os.path.exists(self._abs(fn))

class ArvadosJob(object):
    def __init__(self, runner):
        self.arvrunner = runner
        self.running = False

    def run(self, dry_run=False, pull_image=True, **kwargs):
        script_parameters = {
            "command": self.command_line
        }
        runtime_constraints = {}

        if self.generatefiles:
            vwd = arvados.collection.Collection()
            script_parameters["task.vwd"] = {}
            for t in self.generatefiles:
                if isinstance(self.generatefiles[t], dict):
                    src, rest = self.arvrunner.fs_access.get_collection(self.generatefiles[t]["path"].replace("$(task.keep)/", "keep:"))
                    vwd.copy(rest, t, source_collection=src)
                else:
                    with vwd.open(t, "w") as f:
                        f.write(self.generatefiles[t])
            vwd.save_new()
            for t in self.generatefiles:
                script_parameters["task.vwd"][t] = "$(task.keep)/%s/%s" % (vwd.portable_data_hash(), t)

        script_parameters["task.env"] = {"TMPDIR": "$(task.tmpdir)"}
        if self.environment:
            script_parameters["task.env"].update(self.environment)

        if self.stdin:
            script_parameters["task.stdin"] = self.pathmapper.mapper(self.stdin)[1]

        if self.stdout:
            script_parameters["task.stdout"] = self.stdout

        (docker_req, docker_is_req) = get_feature(self, "DockerRequirement")
        if docker_req and kwargs.get("use_container") is not False:
            runtime_constraints["docker_image"] = arv_docker_get_image(self.arvrunner.api, docker_req, pull_image)

        resources = self.builder.resources
        if resources is not None:
            runtime_constraints["min_cores_per_node"] = resources.get("cores", 1)
            runtime_constraints["min_ram_mb_per_node"] = resources.get("ram")
            runtime_constraints["min_scratch_mb_per_node"] = resources.get("tmpdirSize", 0) + resources.get("outdirSize", 0)

        try:
            response = self.arvrunner.api.jobs().create(body={
                "script": "crunchrunner",
                "repository": "arvados",
                "script_version": "master",
<<<<<<< HEAD
=======
                "minimum_script_version": "9e5b98e8f5f4727856b53447191f9c06e3da2ba6",
>>>>>>> d1de3281
                "script_parameters": {"tasks": [script_parameters], "crunchrunner": crunchrunner_pdh+"/crunchrunner"},
                "runtime_constraints": runtime_constraints
            }, find_or_create=kwargs.get("enable_reuse", True)).execute(num_retries=self.arvrunner.num_retries)

            self.arvrunner.jobs[response["uuid"]] = self

            self.arvrunner.pipeline["components"][self.name] = {"job": response}
            self.arvrunner.pipeline = self.arvrunner.api.pipeline_instances().update(uuid=self.arvrunner.pipeline["uuid"],
                                                                                     body={
                                                                                         "components": self.arvrunner.pipeline["components"]
                                                                                     }).execute(num_retries=self.arvrunner.num_retries)

            logger.info("Job %s (%s) is %s", self.name, response["uuid"], response["state"])

            if response["state"] in ("Complete", "Failed", "Cancelled"):
                self.done(response)
        except Exception as e:
            logger.error("Got error %s" % str(e))
            self.output_callback({}, "permanentFail")

    def update_pipeline_component(self, record):
        self.arvrunner.pipeline["components"][self.name] = {"job": record}
        self.arvrunner.pipeline = self.arvrunner.api.pipeline_instances().update(uuid=self.arvrunner.pipeline["uuid"],
                                                                                 body={
                                                                                    "components": self.arvrunner.pipeline["components"]
                                                                                 }).execute(num_retries=self.arvrunner.num_retries)

    def done(self, record):
        try:
            self.update_pipeline_component(record)
        except:
            pass

        try:
            if record["state"] == "Complete":
                processStatus = "success"
            else:
                processStatus = "permanentFail"

            try:
                outputs = {}
                if record["output"]:
                    logc = arvados.collection.Collection(record["log"])
                    log = logc.open(logc.keys()[0])
                    tmpdir = None
                    outdir = None
                    keepdir = None
                    for l in log.readlines():
                        g = tmpdirre.match(l)
                        if g:
                            tmpdir = g.group(1)
                        g = outdirre.match(l)
                        if g:
                            outdir = g.group(1)
                        g = keepre.match(l)
                        if g:
                            keepdir = g.group(1)
                        if tmpdir and outdir and keepdir:
                            break

                    self.builder.outdir = outdir
                    self.builder.pathmapper.keepdir = keepdir
                    outputs = self.collect_outputs("keep:" + record["output"])
            except Exception as e:
                logger.exception("Got exception while collecting job outputs:")
                processStatus = "permanentFail"

            self.output_callback(outputs, processStatus)
        finally:
            del self.arvrunner.jobs[record["uuid"]]


class ArvPathMapper(cwltool.pathmapper.PathMapper):
    def __init__(self, arvrunner, referenced_files, basedir, **kwargs):
        self._pathmap = arvrunner.get_uploaded()
        uploadfiles = []

        pdh_path = re.compile(r'^keep:[0-9a-f]{32}\+\d+/.+')

        for src in referenced_files:
            if isinstance(src, basestring) and pdh_path.match(src):
                self._pathmap[src] = (src, "$(task.keep)/%s" % src[5:])
            if src not in self._pathmap:
                ab = cwltool.pathmapper.abspath(src, basedir)
                st = arvados.commands.run.statfile("", ab, fnPattern="$(task.keep)/%s/%s")
                if kwargs.get("conformance_test"):
                    self._pathmap[src] = (src, ab)
                elif isinstance(st, arvados.commands.run.UploadFile):
                    uploadfiles.append((src, ab, st))
                elif isinstance(st, arvados.commands.run.ArvFile):
                    self._pathmap[src] = (ab, st.fn)
                else:
                    raise cwltool.workflow.WorkflowException("Input file path '%s' is invalid" % st)

        if uploadfiles:
            arvados.commands.run.uploadfiles([u[2] for u in uploadfiles],
                                             arvrunner.api,
                                             dry_run=kwargs.get("dry_run"),
                                             num_retries=3,
                                             fnPattern="$(task.keep)/%s/%s")

        for src, ab, st in uploadfiles:
            arvrunner.add_uploaded(src, (ab, st.fn))
            self._pathmap[src] = (ab, st.fn)

        self.keepdir = None

    def reversemap(self, target):
        if target.startswith("keep:"):
            return (target, target)
        elif self.keepdir and target.startswith(self.keepdir):
            return (target, "keep:" + target[len(self.keepdir)+1:])
        else:
            return super(ArvPathMapper, self).reversemap(target)


class ArvadosCommandTool(cwltool.draft2tool.CommandLineTool):
    def __init__(self, arvrunner, toolpath_object, **kwargs):
        super(ArvadosCommandTool, self).__init__(toolpath_object, **kwargs)
        self.arvrunner = arvrunner

    def makeJobRunner(self):
        return ArvadosJob(self.arvrunner)

    def makePathMapper(self, reffiles, input_basedir, **kwargs):
        return ArvPathMapper(self.arvrunner, reffiles, input_basedir, **kwargs)


class ArvCwlRunner(object):
    def __init__(self, api_client):
        self.api = api_client
        self.jobs = {}
        self.lock = threading.Lock()
        self.cond = threading.Condition(self.lock)
        self.final_output = None
        self.uploaded = {}
        self.num_retries = 4

    def arvMakeTool(self, toolpath_object, **kwargs):
        if "class" in toolpath_object and toolpath_object["class"] == "CommandLineTool":
            return ArvadosCommandTool(self, toolpath_object, **kwargs)
        else:
            return cwltool.workflow.defaultMakeTool(toolpath_object, **kwargs)

    def output_callback(self, out, processStatus):
        if processStatus == "success":
            logger.info("Overall job status is %s", processStatus)
            self.api.pipeline_instances().update(uuid=self.pipeline["uuid"],
                                                 body={"state": "Complete"}).execute(num_retries=self.num_retries)

        else:
            logger.warn("Overall job status is %s", processStatus)
            self.api.pipeline_instances().update(uuid=self.pipeline["uuid"],
                                                 body={"state": "Failed"}).execute(num_retries=self.num_retries)
        self.final_output = out


    def on_message(self, event):
        if "object_uuid" in event:
                if event["object_uuid"] in self.jobs and event["event_type"] == "update":
                    if event["properties"]["new_attributes"]["state"] == "Running" and self.jobs[event["object_uuid"]].running is False:
                        uuid = event["object_uuid"]
                        with self.lock:
                            j = self.jobs[uuid]
                            logger.info("Job %s (%s) is Running", j.name, uuid)
                            j.running = True
                            j.update_pipeline_component(event["properties"]["new_attributes"])
                    elif event["properties"]["new_attributes"]["state"] in ("Complete", "Failed", "Cancelled"):
                        uuid = event["object_uuid"]
                        try:
                            self.cond.acquire()
                            j = self.jobs[uuid]
                            logger.info("Job %s (%s) is %s", j.name, uuid, event["properties"]["new_attributes"]["state"])
                            j.done(event["properties"]["new_attributes"])
                            self.cond.notify()
                        finally:
                            self.cond.release()

    def get_uploaded(self):
        return self.uploaded.copy()

    def add_uploaded(self, src, pair):
        self.uploaded[src] = pair

    def arvExecutor(self, tool, job_order, input_basedir, args, **kwargs):
        events = arvados.events.subscribe(arvados.api('v1'), [["object_uuid", "is_a", "arvados#job"]], self.on_message)

        try:
            self.api.collections().get(uuid=crunchrunner_pdh).execute()
        except arvados.errors.ApiError as e:
            import httplib2
            h = httplib2.Http(ca_certs=arvados.util.ca_certs_path())
            resp, content = h.request(crunchrunner_download, "GET")
            resp2, content2 = h.request(certs_download, "GET")
            with arvados.collection.Collection() as col:
                with col.open("crunchrunner", "w") as f:
                    f.write(content)
                with col.open("ca-certificates.crt", "w") as f:
                    f.write(content2)

                col.save_new("crunchrunner binary", ensure_unique_name=True)

        self.fs_access = CollectionFsAccess(input_basedir)

        kwargs["fs_access"] = self.fs_access
        kwargs["enable_reuse"] = args.enable_reuse

        kwargs["outdir"] = "$(task.outdir)"
        kwargs["tmpdir"] = "$(task.tmpdir)"

        if kwargs.get("conformance_test"):
            return cwltool.main.single_job_executor(tool, job_order, input_basedir, args, **kwargs)
        else:
            self.pipeline = self.api.pipeline_instances().create(body={"name": shortname(tool.tool["id"]),
                                                                   "components": {},
                                                                   "state": "RunningOnClient"}).execute(num_retries=self.num_retries)

            jobiter = tool.job(job_order,
                               input_basedir,
                               self.output_callback,
                               docker_outdir="$(task.outdir)",
                               **kwargs)

            try:
                for runnable in jobiter:
                    if runnable:
                        with self.lock:
                            runnable.run(**kwargs)
                    else:
                        if self.jobs:
                            try:
                                self.cond.acquire()
                                self.cond.wait(1)
                            except RuntimeError:
                                pass
                            finally:
                                self.cond.release()
                        else:
                            logger.error("Workflow cannot make any more progress.")
                            break

                while self.jobs:
                    try:
                        self.cond.acquire()
                        self.cond.wait(1)
                    except RuntimeError:
                        pass
                    finally:
                        self.cond.release()

                events.close()

                if self.final_output is None:
                    raise cwltool.workflow.WorkflowException("Workflow did not return a result.")

            except:
                if sys.exc_info()[0] is not KeyboardInterrupt:
                    logger.exception("Caught unhandled exception, marking pipeline as failed")
                self.api.pipeline_instances().update(uuid=self.pipeline["uuid"],
                                                     body={"state": "Failed"}).execute(num_retries=self.num_retries)

            return self.final_output


def main(args, stdout, stderr, api_client=None):
    args.insert(0, "--leave-outputs")
    parser = cwltool.main.arg_parser()
    exgroup = parser.add_mutually_exclusive_group()
    exgroup.add_argument("--enable-reuse", action="store_true",
                        default=False, dest="enable_reuse",
                        help="")
    exgroup.add_argument("--disable-reuse", action="store_false",
                        default=False, dest="enable_reuse",
                        help="")

    try:
        runner = ArvCwlRunner(api_client=arvados.api('v1', model=OrderedJsonModel()))
    except Exception as e:
        logger.error(e)
        return 1

    return cwltool.main.main(args, executor=runner.arvExecutor, makeTool=runner.arvMakeTool, parser=parser)<|MERGE_RESOLUTION|>--- conflicted
+++ resolved
@@ -163,10 +163,7 @@
                 "script": "crunchrunner",
                 "repository": "arvados",
                 "script_version": "master",
-<<<<<<< HEAD
-=======
                 "minimum_script_version": "9e5b98e8f5f4727856b53447191f9c06e3da2ba6",
->>>>>>> d1de3281
                 "script_parameters": {"tasks": [script_parameters], "crunchrunner": crunchrunner_pdh+"/crunchrunner"},
                 "runtime_constraints": runtime_constraints
             }, find_or_create=kwargs.get("enable_reuse", True)).execute(num_retries=self.arvrunner.num_retries)
