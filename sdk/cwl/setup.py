--- conflicted
+++ resolved
@@ -36,13 +36,9 @@
           'cwltool==1.0.20180806194258',
           'schema-salad==2.7.20180719125426',
           'typing >= 3.6.4',
-<<<<<<< HEAD
           # Need to limit ruamel.yaml version to 0.15.26 because of bug
           # https://bitbucket.org/ruamel/yaml/issues/227/regression-parsing-flow-mapping
           'ruamel.yaml >=0.13.11, <= 0.15.26',
-=======
-          'ruamel.yaml >=0.13.11, <0.16',
->>>>>>> e73008e4
           'arvados-python-client>=1.1.4.20180607143841',
           'setuptools',
           'ciso8601 >=1.0.6, <2.0.0',
