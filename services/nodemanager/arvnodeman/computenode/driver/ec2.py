--- conflicted
+++ resolved
@@ -110,12 +110,8 @@
         nodes = super(ComputeNodeDriver, self).list_nodes()
         for n in nodes:
             if not n.size:
-<<<<<<< HEAD
                 n.size = self.sizes()[n.extra["instance_type"]]
-=======
-                n.size = self.sizes[n.extra["instance_type"]]
             n.extra['arvados_node_size'] = n.extra.get('tags', {}).get('arvados_node_size')
->>>>>>> 843b4e5c
         return nodes
 
     @classmethod
