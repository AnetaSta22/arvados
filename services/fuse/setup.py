--- conflicted
+++ resolved
@@ -43,15 +43,9 @@
           ('share/doc/arvados_fuse', ['agpl-3.0.txt', 'README.rst']),
       ],
       install_requires=[
-<<<<<<< HEAD
-        'arvados-python-client >= 0.1.20151118035730',
-        'llfuse >=1.2, <=1.3.6',
+        'arvados-python-client{}'.format(pysdk_dep),
+        'llfuse >= 1.3.6',
         'future',
-=======
-        'arvados-python-client{}'.format(pysdk_dep),
-        # llfuse 1.3.4 fails to install via pip
-        'llfuse >=1.2, <1.3.4',
->>>>>>> 99240b3e
         'python-daemon',
         'ciso8601 >= 2.0.0',
         'setuptools',
