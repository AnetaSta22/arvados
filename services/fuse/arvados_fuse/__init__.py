--- conflicted
+++ resolved
@@ -82,16 +82,11 @@
         if clear and not obj.clear():
             _logger.debug("Could not clear %s in_use %s", obj, obj.in_use())
             return False
-<<<<<<< HEAD
-        self._total -= obj._cache_size
-        del self._entries[obj._cache_priority]
-        if obj._cache_uuid:
-            del self._by_uuid[obj._cache_uuid]
-            obj._cache_uuid = None
-=======
         self._total -= obj.cache_size
         del self._entries[obj.cache_priority]
->>>>>>> 0c01dc22
+        if obj.cache_uuid:
+            del self._by_uuid[obj.cache_uuid]
+            obj.cache_uuid = None
         _logger.debug("Cleared %s total now %i", obj, self._total)
         return True
 
@@ -105,23 +100,17 @@
 
     def manage(self, obj):
         if obj.persisted():
-<<<<<<< HEAD
-            obj._cache_priority = next(self._counter)
-            obj._cache_size = obj.objsize()
-            self._entries[obj._cache_priority] = obj
-            if obj.uuid():
-                obj._cache_uuid = obj.uuid()
-                self._by_uuid[obj._cache_uuid] = obj
-=======
             obj.cache_priority = next(self._counter)
             obj.cache_size = obj.objsize()
             self._entries[obj.cache_priority] = obj
->>>>>>> 0c01dc22
+            obj.cache_uuid = obj.uuid()
+            if obj.cache_uuid:
+                self._by_uuid[obj.cache_uuid] = obj
             self._total += obj.objsize()
             _logger.debug("Managing %s total now %i", obj, self._total)
             self.cap_cache()
         else:
-            obj._cache_priority = None
+            obj.cache_priority = None
 
     def touch(self, obj):
         if obj.persisted():
@@ -144,11 +133,7 @@
     def __init__(self, inode_cache):
         self._entries = {}
         self._counter = itertools.count(llfuse.ROOT_INODE)
-<<<<<<< HEAD
-        self.cache = InodeCache(cap=inode_cache)
-=======
         self.inode_cache = inode_cache
->>>>>>> 0c01dc22
 
     def __getitem__(self, item):
         return self._entries[item]
@@ -167,23 +152,18 @@
 
     def touch(self, entry):
         entry._atime = time.time()
-<<<<<<< HEAD
-        self.cache.touch(entry)
-=======
         self.inode_cache.touch(entry)
->>>>>>> 0c01dc22
 
     def add_entry(self, entry):
         entry.inode = next(self._counter)
         self._entries[entry.inode] = entry
-<<<<<<< HEAD
-        self.cache.manage(entry)
+        self.inode_cache.manage(entry)
         return entry
 
     def del_entry(self, entry):
         if entry.ref_count == 0:
             _logger.warn("Deleting inode %i", entry.inode)
-            self.cache.unmanage(entry)
+            self.inode_cache.unmanage(entry)
             llfuse.invalidate_inode(entry.inode)
             del self._entries[entry.inode]
         else:
@@ -204,15 +184,6 @@
             raise llfuse.FUSEError(errno.EIO)
 
     return catch_exceptions_wrapper
-=======
-        self.inode_cache.manage(entry)
-        return entry
-
-    def del_entry(self, entry):
-        self.inode_cache.unmanage(entry)
-        llfuse.invalidate_inode(entry.inode)
-        del self._entries[entry.inode]
->>>>>>> 0c01dc22
 
 
 class Operations(llfuse.Operations):
@@ -227,11 +198,10 @@
 
     """
 
-<<<<<<< HEAD
-    def __init__(self, uid, gid, encoding="utf-8", inode_cache=1000, num_retries=7):
-=======
-    def __init__(self, uid, gid, encoding="utf-8", inode_cache=InodeCache(cap=256*1024*1024)):
->>>>>>> 0c01dc22
+    def __init__(self, uid, gid,
+                 encoding="utf-8",
+                 inode_cache=InodeCache(cap=256*1024*1024),
+                 num_retries=4):
         super(Operations, self).__init__()
 
         self.inodes = Inodes(inode_cache)
@@ -271,12 +241,12 @@
     def on_event(self, ev):
         if 'event_type' in ev:
             with llfuse.lock:
-                item = self.inodes.cache.find(ev["object_uuid"])
+                item = self.inodes.inode_cache.find(ev["object_uuid"])
                 if item:
                     item.invalidate()
                     item.update()
 
-                itemparent = self.inodes.cache.find(ev["object_owner_uuid"])
+                itemparent = self.inodes.inode_cache.find(ev["object_owner_uuid"])
                 if itemparent:
                     itemparent.invalidate()
                     itemparent.update()
@@ -416,11 +386,7 @@
                 _logger.exception("Flush error")
             self._filehandles[fh].release()
             del self._filehandles[fh]
-<<<<<<< HEAD
-        self.inodes.cache.cap_cache()
-=======
         self.inodes.inode_cache.cap_cache()
->>>>>>> 0c01dc22
 
     def releasedir(self, fh):
         self.release(fh)
