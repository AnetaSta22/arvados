class ApplicationController < ActionController::Base
  include CurrentApiClient
  include ThemesForRails::ActionController

  respond_to :json
  protect_from_forgery
  around_filter :thread_with_auth_info, :except => [:render_error, :render_not_found]

  before_filter :remote_ip
  before_filter :require_auth_scope_all, :except => :render_not_found
  before_filter :catch_redirect_hint

  before_filter :find_object_by_uuid, :except => [:index, :create,
                                                  :render_error,
                                                  :render_not_found]
  before_filter :load_limit_offset_order_params, only: [:index, :owned_items]
  before_filter :load_where_param, only: [:index, :owned_items]
  before_filter :load_filters_param, only: [:index, :owned_items]
  before_filter :find_objects_for_index, :only => :index
  before_filter :reload_object_before_update, :only => :update
  before_filter :render_404_if_no_object, except: [:index, :create,
                                                   :render_error,
                                                   :render_not_found]

  theme :select_theme

  attr_accessor :resource_attrs

  DEFAULT_LIMIT = 100

  def index
    @objects.uniq!(&:id)
    if params[:eager] and params[:eager] != '0' and params[:eager] != 0 and params[:eager] != ''
      @objects.each(&:eager_load_associations)
    end
    render_list
  end

  def show
    render json: @object.as_api_response
  end

  def create
    @object = model_class.new resource_attrs
    @object.save!
    show
  end

  def update
    attrs_to_update = resource_attrs.reject { |k,v|
      [:kind, :etag, :href].index k
    }
    @object.update_attributes! attrs_to_update
    show
  end

  def destroy
    @object.destroy
    show
  end

  def self._owned_items_requires_parameters
    _index_requires_parameters.
      merge({
              include_linked: {
                type: 'boolean', required: false, default: false
              },
            })
  end

  def owned_items
    all_objects = []
    all_available = 0

    # Trick apply_where_limit_order_params into applying suitable
    # per-table values. *_all are the real ones we'll apply to the
    # aggregate set.
    limit_all = @limit
    offset_all = @offset
    @orders = []

    ArvadosModel.descendants.
      reject(&:abstract_class?).
      sort_by(&:to_s).
      each do |klass|
      case klass.to_s
        # We might expect klass==Link etc. here, but we would be
        # disappointed: when Rails reloads model classes, we get two
        # distinct classes called Link which do not equal each
        # other. But we can still rely on klass.to_s to be "Link".
      when 'ApiClientAuthorization'
        # Do not want.
      else
        @objects = klass.readable_by(current_user)
        cond_sql = "#{klass.table_name}.owner_uuid = ?"
        cond_params = [@object.uuid]
        if params[:include_linked]
          @objects = @objects.
            joins("LEFT JOIN links mng_links"\
                  " ON mng_links.link_class=#{klass.sanitize 'permission'}"\
                  "    AND mng_links.name=#{klass.sanitize 'can_manage'}"\
                  "    AND mng_links.tail_uuid=#{klass.sanitize @object.uuid}"\
                  "    AND mng_links.head_uuid=#{klass.table_name}.uuid")
          cond_sql += " OR mng_links.uuid IS NOT NULL"
        end
        @objects = @objects.where(cond_sql, *cond_params)
        @limit = limit_all - all_objects.count
        apply_where_limit_order_params
        items_available = @objects.
          except(:limit).except(:offset).
          count(:id, distinct: true)
        all_available += items_available
        @offset = [@offset - items_available, 0].max

        all_objects += @objects.to_a
      end
    end
    @objects = all_objects || []
    @object_list = {
      :kind  => "arvados#objectList",
      :etag => "",
      :self_link => "",
      :offset => offset_all,
      :limit => limit_all,
      :items_available => all_available,
      :items => @objects.as_api_response(nil)
    }
    render json: @object_list
  end

  def catch_redirect_hint
    if !current_user
      if params.has_key?('redirect_to') then
        session[:redirect_to] = params[:redirect_to]
      end
    end
  end

  begin
    rescue_from Exception,
    :with => :render_error
    rescue_from ActiveRecord::RecordNotFound,
    :with => :render_not_found
    rescue_from ActionController::RoutingError,
    :with => :render_not_found
    rescue_from ActionController::UnknownController,
    :with => :render_not_found
    rescue_from AbstractController::ActionNotFound,
    :with => :render_not_found
    rescue_from ArvadosModel::PermissionDeniedError,
    :with => :render_error
  end

  def render_404_if_no_object
    render_not_found "Object not found" if !@object
  end

  def render_error(e)
    logger.error e.inspect
    if e.respond_to? :backtrace and e.backtrace
      logger.error e.backtrace.collect { |x| x + "\n" }.join('')
    end
    if @object and @object.errors and @object.errors.full_messages and not @object.errors.full_messages.empty?
      errors = @object.errors.full_messages
    else
      errors = [e.inspect]
    end
    status = e.respond_to?(:http_status) ? e.http_status : 422
    render json: { errors: errors }, status: status
  end

  def render_not_found(e=ActionController::RoutingError.new("Path not found"))
    logger.error e.inspect
    render json: { errors: ["Path not found"] }, status: 404
  end

  protected

  def load_where_param
    if params[:where].nil? or params[:where] == ""
      @where = {}
    elsif params[:where].is_a? Hash
      @where = params[:where]
    elsif params[:where].is_a? String
      begin
        @where = Oj.load(params[:where])
        raise unless @where.is_a? Hash
      rescue
        raise ArgumentError.new("Could not parse \"where\" param as an object")
      end
    end
    @where = @where.with_indifferent_access
  end

  def load_filters_param
    @filters ||= []
    if params[:filters].is_a? Array
      @filters += params[:filters]
    elsif params[:filters].is_a? String and !params[:filters].empty?
      begin
        f = Oj.load params[:filters]
        raise unless f.is_a? Array
        @filters += f
      rescue
        raise ArgumentError.new("Could not parse \"filters\" param as an array")
      end
    end
  end

  def load_limit_offset_order_params
    if params[:limit]
      unless params[:limit].to_s.match(/^\d+$/)
        raise ArgumentError.new("Invalid value for limit parameter")
      end
      @limit = params[:limit].to_i
    else
      @limit = DEFAULT_LIMIT
    end

    if params[:offset]
      unless params[:offset].to_s.match(/^\d+$/)
        raise ArgumentError.new("Invalid value for offset parameter")
      end
      @offset = params[:offset].to_i
    else
      @offset = 0
    end

    @orders = []
    if params[:order]
      params[:order].split(',').each do |order|
        attr, direction = order.strip.split " "
        direction ||= 'asc'
        if attr.match /^[a-z][_a-z0-9]+$/ and
            model_class.columns.collect(&:name).index(attr) and
            ['asc','desc'].index direction.downcase
          @orders << "#{table_name}.#{attr} #{direction.downcase}"
        end
      end
    end
    if @orders.empty?
      @orders << "#{table_name}.modified_at desc"
    end
  end

  def find_objects_for_index
    @objects ||= model_class.readable_by(current_user)
    apply_where_limit_order_params
  end

  def apply_where_limit_order_params
    ar_table_name = @objects.table_name
    if @filters.is_a? Array and @filters.any?
      cond_out = []
      param_out = []
      @filters.each do |filter|
        attr, operator, operand = filter
        if !filter.is_a? Array
          raise ArgumentError.new("Invalid element in filters array: #{filter.inspect} is not an array")
        elsif !operator.is_a? String
          raise ArgumentError.new("Invalid operator '#{operator}' (#{operator.class}) in filter")
        elsif !model_class.searchable_columns(operator).index attr.to_s
          raise ArgumentError.new("Invalid attribute '#{attr}' in filter")
        end
        case operator.downcase
        when '=', '<', '<=', '>', '>=', 'like'
          if operand.is_a? String
            cond_out << "#{ar_table_name}.#{attr} #{operator} ?"
            if (# any operator that operates on value rather than
                # representation:
                operator.match(/[<=>]/) and
                model_class.attribute_column(attr).type == :datetime)
              operand = Time.parse operand
            end
            param_out << operand
<<<<<<< HEAD
          else
            raise ArgumentError.new("Invalid operand type '#{operand.class}' for '#{operator}' operator in filter")
=======
          elsif operand.nil? and operator == '='
            cond_out << "#{ar_table_name}.#{attr} is null"
          else
            raise ArgumentError.new("Invalid operand type '#{attr.class}' "\
                                    "for '#{operator}' operator in filters")
>>>>>>> 73e28547
          end
        when 'in'
          if operand.is_a? Array
            cond_out << "#{ar_table_name}.#{attr} IN (?)"
            param_out << operand
          else
<<<<<<< HEAD
            raise ArgumentError.new("Invalid argument '#{operand}' for 'in' operator in filter")
=======
            raise ArgumentError.new("Invalid operand type '#{attr.class}' "\
                                    "for '#{operator}' operator in filters")
>>>>>>> 73e28547
          end
        when 'is_a'
          operand = [operand] unless operand.is_a? Array
          cond = []
          operand.each do |op|
              cl = ArvadosModel::kind_class op
              if cl
                cond << "#{ar_table_name}.#{attr} like ?"
                param_out << cl.uuid_like_pattern
              else
                cond << "1=0"
              end
          end
          cond_out << cond.join(' OR ')
        end
      end
      if cond_out.any?
        @objects = @objects.where(cond_out.join(' AND '), *param_out)
      end
    end
    if @where.is_a? Hash and @where.any?
      conditions = ['1=1']
      @where.each do |attr,value|
        if attr.to_s == 'any'
          if value.is_a?(Array) and
              value.length == 2 and
              value[0] == 'contains' then
            ilikes = []
            model_class.searchable_columns('ilike').each do |column|
              ilikes << "#{ar_table_name}.#{column} ilike ?"
              conditions << "%#{value[1]}%"
            end
            if ilikes.any?
              conditions[0] << ' and (' + ilikes.join(' or ') + ')'
            end
          end
        elsif attr.to_s.match(/^[a-z][_a-z0-9]+$/) and
            model_class.columns.collect(&:name).index(attr.to_s)
          if value.nil?
            conditions[0] << " and #{ar_table_name}.#{attr} is ?"
            conditions << nil
          elsif value.is_a? Array
            if value[0] == 'contains' and value.length == 2
              conditions[0] << " and #{ar_table_name}.#{attr} like ?"
              conditions << "%#{value[1]}%"
            else
              conditions[0] << " and #{ar_table_name}.#{attr} in (?)"
              conditions << value
            end
          elsif value.is_a? String or value.is_a? Fixnum or value == true or value == false
            conditions[0] << " and #{ar_table_name}.#{attr}=?"
            conditions << value
          elsif value.is_a? Hash
            # Not quite the same thing as "equal?" but better than nothing?
            value.each do |k,v|
              if v.is_a? String
                conditions[0] << " and #{ar_table_name}.#{attr} ilike ?"
                conditions << "%#{k}%#{v}%"
              end
            end
          end
        end
      end
      if conditions.length > 1
        conditions[0].sub!(/^1=1 and /, '')
        @objects = @objects.
          where(*conditions)
      end
    end

    @objects = @objects.order(@orders.join ", ") if @orders.any?
    @objects = @objects.limit(@limit)
    @objects = @objects.offset(@offset)
  end

  def resource_attrs
    return @attrs if @attrs
    @attrs = params[resource_name]
    if @attrs.is_a? String
      @attrs = Oj.load @attrs, symbol_keys: true
    end
    unless @attrs.is_a? Hash
      message = "No #{resource_name}"
      if resource_name.index('_')
        message << " (or #{resource_name.camelcase(:lower)})"
      end
      message << " hash provided with request"
      raise ArgumentError.new(message)
    end
    %w(created_at modified_by_client_uuid modified_by_user_uuid modified_at).each do |x|
      @attrs.delete x.to_sym
    end
    @attrs = @attrs.symbolize_keys if @attrs.is_a? HashWithIndifferentAccess
    @attrs
  end

  # Authentication
  def require_login
    if current_user
      true
    else
      respond_to do |format|
        format.json {
          render :json => { errors: ['Not logged in'] }.to_json, status: 401
        }
        format.html  {
          redirect_to '/auth/joshid'
        }
      end
      false
    end
  end

  def admin_required
    unless current_user and current_user.is_admin
      render :json => { errors: ['Forbidden'] }.to_json, status: 403
    end
  end

  def require_auth_scope_all
    require_login and require_auth_scope(['all'])
  end

  def require_auth_scope(ok_scopes)
    unless current_api_client_auth_has_scope(ok_scopes)
      render :json => { errors: ['Forbidden'] }.to_json, status: 403
    end
  end

  def thread_with_auth_info
    Thread.current[:request_starttime] = Time.now
    Thread.current[:api_url_base] = root_url.sub(/\/$/,'') + '/arvados/v1'
    begin
      user = nil
      api_client = nil
      api_client_auth = nil
      supplied_token =
        params[:api_token] ||
        params[:oauth_token] ||
        request.headers["Authorization"].andand.match(/OAuth2 ([a-z0-9]+)/).andand[1]
      if supplied_token
        api_client_auth = ApiClientAuthorization.
          includes(:api_client, :user).
          where('api_token=? and (expires_at is null or expires_at > CURRENT_TIMESTAMP)', supplied_token).
          first
        if api_client_auth.andand.user
          session[:user_id] = api_client_auth.user.id
          session[:api_client_uuid] = api_client_auth.api_client.andand.uuid
          session[:api_client_authorization_id] = api_client_auth.id
          user = api_client_auth.user
          api_client = api_client_auth.api_client
        else
          # Token seems valid, but points to a non-existent (deleted?) user.
          api_client_auth = nil
        end
      elsif session[:user_id]
        user = User.find(session[:user_id]) rescue nil
        api_client = ApiClient.
          where('uuid=?',session[:api_client_uuid]).
          first rescue nil
        if session[:api_client_authorization_id] then
          api_client_auth = ApiClientAuthorization.
            find session[:api_client_authorization_id]
        end
      end
      Thread.current[:api_client_ip_address] = remote_ip
      Thread.current[:api_client_authorization] = api_client_auth
      Thread.current[:api_client_uuid] = api_client.andand.uuid
      Thread.current[:api_client] = api_client
      Thread.current[:user] = user
      if api_client_auth
        api_client_auth.last_used_at = Time.now
        api_client_auth.last_used_by_ip_address = remote_ip
        api_client_auth.save validate: false
      end
      yield
    ensure
      Thread.current[:api_client_ip_address] = nil
      Thread.current[:api_client_authorization] = nil
      Thread.current[:api_client_uuid] = nil
      Thread.current[:api_client] = nil
      Thread.current[:user] = nil
    end
  end
  # /Authentication

  def model_class
    controller_name.classify.constantize
  end

  def resource_name             # params[] key used by client
    controller_name.singularize
  end

  def table_name
    controller_name
  end

  def find_object_by_uuid
    if params[:id] and params[:id].match /\D/
      params[:uuid] = params.delete :id
    end
    @where = { uuid: params[:uuid] }
    @offset = 0
    @limit = 1
    @orders = []
    @filters = []
    @objects = nil
    find_objects_for_index
    @object = @objects.first
  end

  def reload_object_before_update
    # This is necessary to prevent an ActiveRecord::ReadOnlyRecord
    # error when updating an object which was retrieved using a join.
    if @object.andand.readonly?
      @object = model_class.find_by_uuid(@objects.first.uuid)
    end
  end

  def self.accept_attribute_as_json(attr, force_class=nil)
    before_filter lambda { accept_attribute_as_json attr, force_class }
  end
  accept_attribute_as_json :properties, Hash
  accept_attribute_as_json :info, Hash
  def accept_attribute_as_json(attr, force_class)
    if params[resource_name] and resource_attrs.is_a? Hash
      if resource_attrs[attr].is_a? String
        resource_attrs[attr] = Oj.load(resource_attrs[attr],
                                       symbol_keys: false)
        if force_class and !resource_attrs[attr].is_a? force_class
          raise TypeError.new("#{resource_name}[#{attr.to_s}] must be a #{force_class.to_s}")
        end
      elsif resource_attrs[attr].is_a? Hash
        # Convert symbol keys to strings (in hashes provided by
        # resource_attrs)
        resource_attrs[attr] = resource_attrs[attr].
          with_indifferent_access.to_hash
      end
    end
  end

  def render_list
    @object_list = {
      :kind  => "arvados##{(@response_resource_name || resource_name).camelize(:lower)}List",
      :etag => "",
      :self_link => "",
      :offset => @offset,
      :limit => @limit,
      :items => @objects.as_api_response(nil)
    }
    if @objects.respond_to? :except
      @object_list[:items_available] = @objects.
        except(:limit).except(:offset).
        count(:id, distinct: true)
    end
    render json: @object_list
  end

  def remote_ip
    # Caveat: this is highly dependent on the proxy setup. YMMV.
    if request.headers.has_key?('HTTP_X_REAL_IP') then
      # We're behind a reverse proxy
      @remote_ip = request.headers['HTTP_X_REAL_IP']
    else
      # Hopefully, we are not!
      @remote_ip = request.env['REMOTE_ADDR']
    end
  end

  def self._index_requires_parameters
    {
      filters: { type: 'array', required: false },
      where: { type: 'object', required: false },
      order: { type: 'string', required: false },
      limit: { type: 'integer', required: false, default: DEFAULT_LIMIT },
      offset: { type: 'integer', required: false, default: 0 },
    }
  end

  def client_accepts_plain_text_stream
    (request.headers['Accept'].split(' ') &
     ['text/plain', '*/*']).count > 0
  end

  def render *opts
    if opts.first
      response = opts.first[:json]
      if response.is_a?(Hash) &&
          params[:_profile] &&
          Thread.current[:request_starttime]
        response[:_profile] = {
          request_time: Time.now - Thread.current[:request_starttime]
        }
      end
    end
    super *opts
  end

  def select_theme
    return Rails.configuration.arvados_theme
  end
end<|MERGE_RESOLUTION|>--- conflicted
+++ resolved
@@ -273,28 +273,19 @@
               operand = Time.parse operand
             end
             param_out << operand
-<<<<<<< HEAD
-          else
-            raise ArgumentError.new("Invalid operand type '#{operand.class}' for '#{operator}' operator in filter")
-=======
           elsif operand.nil? and operator == '='
             cond_out << "#{ar_table_name}.#{attr} is null"
           else
-            raise ArgumentError.new("Invalid operand type '#{attr.class}' "\
+            raise ArgumentError.new("Invalid operand type '#{operand.class}' "\
                                     "for '#{operator}' operator in filters")
->>>>>>> 73e28547
           end
         when 'in'
           if operand.is_a? Array
             cond_out << "#{ar_table_name}.#{attr} IN (?)"
             param_out << operand
           else
-<<<<<<< HEAD
-            raise ArgumentError.new("Invalid argument '#{operand}' for 'in' operator in filter")
-=======
-            raise ArgumentError.new("Invalid operand type '#{attr.class}' "\
+            raise ArgumentError.new("Invalid operand type '#{operand.class}' "\
                                     "for '#{operator}' operator in filters")
->>>>>>> 73e28547
           end
         when 'is_a'
           operand = [operand] unless operand.is_a? Array
