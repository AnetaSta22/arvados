# Copyright (C) The Arvados Authors. All rights reserved.
#
# SPDX-License-Identifier: AGPL-3.0

# Perform api_token checking very early in the request process.  We want to do
# this in the Rack stack instead of in ApplicationController because
# websockets needs access to authentication but doesn't use any of the rails
# active dispatch infrastructure.
class ArvadosApiToken

  # Create a new ArvadosApiToken handler
  # +app+  The next layer of the Rack stack.
  def initialize(app = nil, options = nil)
    @app = app.respond_to?(:call) ? app : nil
  end

  def call env
    request = Rack::Request.new(env)
    params = request.params
    remote_ip = env["action_dispatch.remote_ip"]

    Thread.current[:request_starttime] = Time.now
    Thread.current[:supplied_token] =
      params["api_token"] ||
      params["oauth_token"] ||
      env["HTTP_AUTHORIZATION"].andand.
        match(/(OAuth2|Bearer) ([-\/a-zA-Z0-9]+)/).andand[2]

    auth = ApiClientAuthorization.
           validate(token: Thread.current[:supplied_token], remote: false)
    Thread.current[:api_client_ip_address] = remote_ip
<<<<<<< HEAD
    Thread.current[:api_client_authorization] = auth
    Thread.current[:api_client_uuid] = auth.andand.api_client.andand.uuid
    Thread.current[:api_client] = auth.andand.api_client
    Thread.current[:user] = auth.andand.user

    if auth
      auth.last_used_at = Time.now
      auth.last_used_by_ip_address = remote_ip.to_s
      auth.save validate: false
    end
=======
    Thread.current[:api_client_authorization] = api_client_auth
    Thread.current[:api_client_uuid] = api_client.andand.uuid
    Thread.current[:api_client] = api_client
    Thread.current[:user] = user
>>>>>>> d493d06b

    @app.call env if @app
  end
end<|MERGE_RESOLUTION|>--- conflicted
+++ resolved
@@ -29,24 +29,11 @@
     auth = ApiClientAuthorization.
            validate(token: Thread.current[:supplied_token], remote: false)
     Thread.current[:api_client_ip_address] = remote_ip
-<<<<<<< HEAD
     Thread.current[:api_client_authorization] = auth
     Thread.current[:api_client_uuid] = auth.andand.api_client.andand.uuid
     Thread.current[:api_client] = auth.andand.api_client
     Thread.current[:user] = auth.andand.user
 
-    if auth
-      auth.last_used_at = Time.now
-      auth.last_used_by_ip_address = remote_ip.to_s
-      auth.save validate: false
-    end
-=======
-    Thread.current[:api_client_authorization] = api_client_auth
-    Thread.current[:api_client_uuid] = api_client.andand.uuid
-    Thread.current[:api_client] = api_client
-    Thread.current[:user] = user
->>>>>>> d493d06b
-
     @app.call env if @app
   end
 end