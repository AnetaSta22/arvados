--- conflicted
+++ resolved
@@ -22,12 +22,9 @@
     t.add :properties
     t.add :state
     t.add :components_summary
-<<<<<<< HEAD
     t.add :description
-=======
     t.add :started_at
     t.add :finished_at
->>>>>>> ac594f16
   end
 
   # Supported states for a pipeline instance
