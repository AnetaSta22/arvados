class Job < ArvadosModel
  include HasUuid
  include KindAndEtag
  include CommonApiTemplate
  attr_protected :docker_image_locator
  serialize :script_parameters, Hash
  serialize :runtime_constraints, Hash
  serialize :tasks_summary, Hash
  before_create :ensure_unique_submit_id
  after_commit :trigger_crunch_dispatch_if_cancelled, :on => :update
  before_validation :set_priority
  validate :ensure_script_version_is_commit
  validate :find_docker_image_locator

  has_many :commit_ancestors, :foreign_key => :descendant, :primary_key => :script_version

  class SubmitIdReused < StandardError
  end

  api_accessible :user, extend: :common do |t|
    t.add :submit_id
    t.add :priority
    t.add :script
    t.add :script_parameters
    t.add :script_version
    t.add :cancelled_at
    t.add :cancelled_by_client_uuid
    t.add :cancelled_by_user_uuid
    t.add :started_at
    t.add :finished_at
    t.add :output
    t.add :success
    t.add :running
    t.add :is_locked_by_uuid
    t.add :log
    t.add :runtime_constraints
    t.add :tasks_summary
    t.add :dependencies
    t.add :nondeterministic
    t.add :repository
    t.add :supplied_script_version
    t.add :docker_image_locator
<<<<<<< HEAD
    t.add :queue_position
=======
    t.add :description
>>>>>>> 1f1963df
  end

  def assert_finished
    update_attributes(finished_at: finished_at || Time.now,
                      success: success.nil? ? false : success,
                      running: false)
  end

  def self.queue
    self.where('started_at is ? and is_locked_by_uuid is ? and cancelled_at is ? and success is ?',
               nil, nil, nil, nil).
      order('priority desc, created_at')
  end

  def queue_position
    i = 0
    Job::queue.each do |j|
      if j[:uuid] == self.uuid
        return i
      end
    end
    nil
  end

  def self.running
    self.where('running = ?', true).
      order('priority desc, created_at')
  end

  protected

  def foreign_key_attributes
    super + %w(output log)
  end

  def skip_uuid_read_permission_check
    super + %w(cancelled_by_client_uuid)
  end

  def skip_uuid_existence_check
    super + %w(output log)
  end

  def set_priority
    if self.priority.nil?
      self.priority = 0
    end
    true
  end

  def ensure_script_version_is_commit
    if self.is_locked_by_uuid and self.started_at
      # Apparently client has already decided to go for it. This is
      # needed to run a local job using a local working directory
      # instead of a commit-ish.
      return true
    end
    if new_record? or script_version_changed?
      sha1 = Commit.find_commit_range(current_user, self.repository, nil, self.script_version, nil)[0] rescue nil
      if sha1
        self.supplied_script_version = self.script_version if self.supplied_script_version.nil? or self.supplied_script_version.empty?
        self.script_version = sha1
      else
        self.errors.add :script_version, "#{self.script_version} does not resolve to a commit"
        return false
      end
    end
  end

  def ensure_unique_submit_id
    if !submit_id.nil?
      if Job.where('submit_id=?',self.submit_id).first
        raise SubmitIdReused.new
      end
    end
    true
  end

  def find_docker_image_locator
    # Find the Collection that holds the Docker image specified in the
    # runtime constraints, and store its locator in docker_image_locator.
    unless runtime_constraints.is_a? Hash
      # We're still in validation stage, so we can't assume
      # runtime_constraints isn't something horrible like an array or
      # a string. Treat those cases as "no docker image supplied";
      # other validations will fail anyway.
      self.docker_image_locator = nil
      return true
    end
    image_search = runtime_constraints['docker_image']
    image_tag = runtime_constraints['docker_image_tag']
    if image_search.nil?
      self.docker_image_locator = nil
      true
    elsif coll = Collection.for_latest_docker_image(image_search, image_tag)
      self.docker_image_locator = coll.portable_data_hash
      true
    else
      errors.add(:docker_image_locator, "not found for #{image_search}")
      false
    end
  end

  def dependencies
    deps = {}
    queue = self.script_parameters.values
    while not queue.empty?
      queue = queue.flatten.compact.collect do |v|
        if v.is_a? Hash
          v.values
        elsif v.is_a? String
          v.match(/^(([0-9a-f]{32})\b(\+[^,]+)?,?)*$/) do |locator|
            deps[locator.to_s] = true
          end
          nil
        end
      end
    end
    deps.keys
  end

  def permission_to_update
    if is_locked_by_uuid_was and !(current_user and
                                   (current_user.uuid == is_locked_by_uuid_was or
                                    current_user.uuid == system_user.uuid))
      if script_changed? or
          script_parameters_changed? or
          script_version_changed? or
          (!cancelled_at_was.nil? and
           (cancelled_by_client_uuid_changed? or
            cancelled_by_user_uuid_changed? or
            cancelled_at_changed?)) or
          started_at_changed? or
          finished_at_changed? or
          running_changed? or
          success_changed? or
          output_changed? or
          log_changed? or
          tasks_summary_changed?
        logger.warn "User #{current_user.uuid if current_user} tried to change protected job attributes on locked #{self.class.to_s} #{uuid_was}"
        return false
      end
    end
    if !is_locked_by_uuid_changed?
      super
    else
      if !current_user
        logger.warn "Anonymous user tried to change lock on #{self.class.to_s} #{uuid_was}"
        false
      elsif is_locked_by_uuid_was and is_locked_by_uuid_was != current_user.uuid
        logger.warn "User #{current_user.uuid} tried to steal lock on #{self.class.to_s} #{uuid_was} from #{is_locked_by_uuid_was}"
        false
      elsif !is_locked_by_uuid.nil? and is_locked_by_uuid != current_user.uuid
        logger.warn "User #{current_user.uuid} tried to lock #{self.class.to_s} #{uuid_was} with uuid #{is_locked_by_uuid}"
        false
      else
        super
      end
    end
  end

  def update_modified_by_fields
    if self.cancelled_at_changed?
      # Ensure cancelled_at cannot be set to arbitrary non-now times,
      # or changed once it is set.
      if self.cancelled_at and not self.cancelled_at_was
        self.cancelled_at = Time.now
        self.cancelled_by_user_uuid = current_user.uuid
        self.cancelled_by_client_uuid = current_api_client.andand.uuid
        @need_crunch_dispatch_trigger = true
      else
        self.cancelled_at = self.cancelled_at_was
        self.cancelled_by_user_uuid = self.cancelled_by_user_uuid_was
        self.cancelled_by_client_uuid = self.cancelled_by_client_uuid_was
      end
    end
    super
  end

  def trigger_crunch_dispatch_if_cancelled
    if @need_crunch_dispatch_trigger
      File.open(Rails.configuration.crunch_refresh_trigger, 'wb') do
        # That's all, just create/touch a file for crunch-job to see.
      end
    end
  end
end<|MERGE_RESOLUTION|>--- conflicted
+++ resolved
@@ -40,11 +40,8 @@
     t.add :repository
     t.add :supplied_script_version
     t.add :docker_image_locator
-<<<<<<< HEAD
     t.add :queue_position
-=======
     t.add :description
->>>>>>> 1f1963df
   end
 
   def assert_finished
