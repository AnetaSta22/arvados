-- Copyright (C) The Arvados Authors. All rights reserved.
--
-- SPDX-License-Identifier: AGPL-3.0

SET statement_timeout = 0;
SET client_encoding = 'UTF8';
SET standard_conforming_strings = on;
SELECT pg_catalog.set_config('search_path', '', false);
SET check_function_bodies = false;
SET client_min_messages = warning;

--
-- Name: plpgsql; Type: EXTENSION; Schema: -; Owner: -
--

CREATE EXTENSION IF NOT EXISTS plpgsql WITH SCHEMA pg_catalog;


--
-- Name: EXTENSION plpgsql; Type: COMMENT; Schema: -; Owner: -
--

-- COMMENT ON EXTENSION plpgsql IS 'PL/pgSQL procedural language';


SET default_tablespace = '';

SET default_with_oids = false;

--
-- Name: api_client_authorizations; Type: TABLE; Schema: public; Owner: -
--

CREATE TABLE public.api_client_authorizations (
    id integer NOT NULL,
    api_token character varying(255) NOT NULL,
    api_client_id integer NOT NULL,
    user_id integer NOT NULL,
    created_by_ip_address character varying(255),
    last_used_by_ip_address character varying(255),
    last_used_at timestamp without time zone,
    expires_at timestamp without time zone,
    created_at timestamp without time zone NOT NULL,
    updated_at timestamp without time zone NOT NULL,
    default_owner_uuid character varying(255),
    scopes text DEFAULT '["all"]'::text,
    uuid character varying(255) NOT NULL
);


--
-- Name: api_client_authorizations_id_seq; Type: SEQUENCE; Schema: public; Owner: -
--

CREATE SEQUENCE public.api_client_authorizations_id_seq
    START WITH 1
    INCREMENT BY 1
    NO MINVALUE
    NO MAXVALUE
    CACHE 1;


--
-- Name: api_client_authorizations_id_seq; Type: SEQUENCE OWNED BY; Schema: public; Owner: -
--

ALTER SEQUENCE public.api_client_authorizations_id_seq OWNED BY public.api_client_authorizations.id;


--
-- Name: api_clients; Type: TABLE; Schema: public; Owner: -
--

CREATE TABLE public.api_clients (
    id integer NOT NULL,
    uuid character varying(255),
    owner_uuid character varying(255),
    modified_by_client_uuid character varying(255),
    modified_by_user_uuid character varying(255),
    modified_at timestamp without time zone,
    name character varying(255),
    url_prefix character varying(255),
    created_at timestamp without time zone NOT NULL,
    updated_at timestamp without time zone NOT NULL,
    is_trusted boolean DEFAULT false
);


--
-- Name: api_clients_id_seq; Type: SEQUENCE; Schema: public; Owner: -
--

CREATE SEQUENCE public.api_clients_id_seq
    START WITH 1
    INCREMENT BY 1
    NO MINVALUE
    NO MAXVALUE
    CACHE 1;


--
-- Name: api_clients_id_seq; Type: SEQUENCE OWNED BY; Schema: public; Owner: -
--

ALTER SEQUENCE public.api_clients_id_seq OWNED BY public.api_clients.id;


--
-- Name: authorized_keys; Type: TABLE; Schema: public; Owner: -
--

CREATE TABLE public.authorized_keys (
    id integer NOT NULL,
    uuid character varying(255) NOT NULL,
    owner_uuid character varying(255) NOT NULL,
    modified_by_client_uuid character varying(255),
    modified_by_user_uuid character varying(255),
    modified_at timestamp without time zone,
    name character varying(255),
    key_type character varying(255),
    authorized_user_uuid character varying(255),
    public_key text,
    expires_at timestamp without time zone,
    created_at timestamp without time zone NOT NULL,
    updated_at timestamp without time zone NOT NULL
);


--
-- Name: authorized_keys_id_seq; Type: SEQUENCE; Schema: public; Owner: -
--

CREATE SEQUENCE public.authorized_keys_id_seq
    START WITH 1
    INCREMENT BY 1
    NO MINVALUE
    NO MAXVALUE
    CACHE 1;


--
-- Name: authorized_keys_id_seq; Type: SEQUENCE OWNED BY; Schema: public; Owner: -
--

ALTER SEQUENCE public.authorized_keys_id_seq OWNED BY public.authorized_keys.id;


--
-- Name: collections; Type: TABLE; Schema: public; Owner: -
--

CREATE TABLE public.collections (
    id integer NOT NULL,
    owner_uuid character varying(255),
    created_at timestamp without time zone NOT NULL,
    modified_by_client_uuid character varying(255),
    modified_by_user_uuid character varying(255),
    modified_at timestamp without time zone,
    portable_data_hash character varying(255),
    replication_desired integer,
    replication_confirmed_at timestamp without time zone,
    replication_confirmed integer,
    updated_at timestamp without time zone NOT NULL,
    uuid character varying(255),
    manifest_text text,
    name character varying(255),
    description character varying(524288),
    properties jsonb,
    delete_at timestamp without time zone,
    file_names text,
    trash_at timestamp without time zone,
    is_trashed boolean DEFAULT false NOT NULL,
    storage_classes_desired jsonb DEFAULT '["default"]'::jsonb,
    storage_classes_confirmed jsonb DEFAULT '[]'::jsonb,
    storage_classes_confirmed_at timestamp without time zone
);


--
-- Name: collections_id_seq; Type: SEQUENCE; Schema: public; Owner: -
--

CREATE SEQUENCE public.collections_id_seq
    START WITH 1
    INCREMENT BY 1
    NO MINVALUE
    NO MAXVALUE
    CACHE 1;


--
-- Name: collections_id_seq; Type: SEQUENCE OWNED BY; Schema: public; Owner: -
--

ALTER SEQUENCE public.collections_id_seq OWNED BY public.collections.id;


--
-- Name: commit_ancestors; Type: TABLE; Schema: public; Owner: -
--

CREATE TABLE public.commit_ancestors (
    id integer NOT NULL,
    repository_name character varying(255),
    descendant character varying(255) NOT NULL,
    ancestor character varying(255) NOT NULL,
    "is" boolean DEFAULT false NOT NULL,
    created_at timestamp without time zone NOT NULL,
    updated_at timestamp without time zone NOT NULL
);


--
-- Name: commit_ancestors_id_seq; Type: SEQUENCE; Schema: public; Owner: -
--

CREATE SEQUENCE public.commit_ancestors_id_seq
    START WITH 1
    INCREMENT BY 1
    NO MINVALUE
    NO MAXVALUE
    CACHE 1;


--
-- Name: commit_ancestors_id_seq; Type: SEQUENCE OWNED BY; Schema: public; Owner: -
--

ALTER SEQUENCE public.commit_ancestors_id_seq OWNED BY public.commit_ancestors.id;


--
-- Name: commits; Type: TABLE; Schema: public; Owner: -
--

CREATE TABLE public.commits (
    id integer NOT NULL,
    repository_name character varying(255),
    sha1 character varying(255),
    message character varying(255),
    created_at timestamp without time zone NOT NULL,
    updated_at timestamp without time zone NOT NULL
);


--
-- Name: commits_id_seq; Type: SEQUENCE; Schema: public; Owner: -
--

CREATE SEQUENCE public.commits_id_seq
    START WITH 1
    INCREMENT BY 1
    NO MINVALUE
    NO MAXVALUE
    CACHE 1;


--
-- Name: commits_id_seq; Type: SEQUENCE OWNED BY; Schema: public; Owner: -
--

ALTER SEQUENCE public.commits_id_seq OWNED BY public.commits.id;


--
-- Name: container_requests; Type: TABLE; Schema: public; Owner: -
--

CREATE TABLE public.container_requests (
    id integer NOT NULL,
    uuid character varying(255),
    owner_uuid character varying(255),
    created_at timestamp without time zone NOT NULL,
    modified_at timestamp without time zone,
    modified_by_client_uuid character varying(255),
    modified_by_user_uuid character varying(255),
    name character varying(255),
    description text,
    properties jsonb,
    state character varying(255),
    requesting_container_uuid character varying(255),
    container_uuid character varying(255),
    container_count_max integer,
    mounts text,
    runtime_constraints text,
    container_image character varying(255),
    environment text,
    cwd character varying(255),
    command text,
    output_path character varying(255),
    priority integer,
    expires_at timestamp without time zone,
    filters text,
    updated_at timestamp without time zone NOT NULL,
    container_count integer DEFAULT 0,
    use_existing boolean DEFAULT true,
    scheduling_parameters text,
    output_uuid character varying(255),
    log_uuid character varying(255),
    output_name character varying(255) DEFAULT NULL::character varying,
    output_ttl integer DEFAULT 0 NOT NULL,
    secret_mounts jsonb DEFAULT '{}'::jsonb
);


--
-- Name: container_requests_id_seq; Type: SEQUENCE; Schema: public; Owner: -
--

CREATE SEQUENCE public.container_requests_id_seq
    START WITH 1
    INCREMENT BY 1
    NO MINVALUE
    NO MAXVALUE
    CACHE 1;


--
-- Name: container_requests_id_seq; Type: SEQUENCE OWNED BY; Schema: public; Owner: -
--

ALTER SEQUENCE public.container_requests_id_seq OWNED BY public.container_requests.id;


--
-- Name: containers; Type: TABLE; Schema: public; Owner: -
--

CREATE TABLE public.containers (
    id integer NOT NULL,
    uuid character varying(255),
    owner_uuid character varying(255),
    created_at timestamp without time zone NOT NULL,
    modified_at timestamp without time zone,
    modified_by_client_uuid character varying(255),
    modified_by_user_uuid character varying(255),
    state character varying(255),
    started_at timestamp without time zone,
    finished_at timestamp without time zone,
    log character varying(255),
    environment text,
    cwd character varying(255),
    command text,
    output_path character varying(255),
    mounts text,
    runtime_constraints text,
    output character varying(255),
    container_image character varying(255),
    progress double precision,
    priority bigint,
    updated_at timestamp without time zone NOT NULL,
    exit_code integer,
    auth_uuid character varying(255),
    locked_by_uuid character varying(255),
    scheduling_parameters text,
    secret_mounts jsonb DEFAULT '{}'::jsonb,
    secret_mounts_md5 character varying DEFAULT '99914b932bd37a50b983c5e7c90ae93b'::character varying
);


--
-- Name: containers_id_seq; Type: SEQUENCE; Schema: public; Owner: -
--

CREATE SEQUENCE public.containers_id_seq
    START WITH 1
    INCREMENT BY 1
    NO MINVALUE
    NO MAXVALUE
    CACHE 1;


--
-- Name: containers_id_seq; Type: SEQUENCE OWNED BY; Schema: public; Owner: -
--

ALTER SEQUENCE public.containers_id_seq OWNED BY public.containers.id;


--
-- Name: groups; Type: TABLE; Schema: public; Owner: -
--

CREATE TABLE public.groups (
    id integer NOT NULL,
    uuid character varying(255),
    owner_uuid character varying(255),
    created_at timestamp without time zone NOT NULL,
    modified_by_client_uuid character varying(255),
    modified_by_user_uuid character varying(255),
    modified_at timestamp without time zone,
    name character varying(255) NOT NULL,
    description character varying(524288),
    updated_at timestamp without time zone NOT NULL,
    group_class character varying(255),
    trash_at timestamp without time zone,
    is_trashed boolean DEFAULT false NOT NULL,
    delete_at timestamp without time zone,
    properties jsonb DEFAULT '{}'::jsonb
);


--
-- Name: groups_id_seq; Type: SEQUENCE; Schema: public; Owner: -
--

CREATE SEQUENCE public.groups_id_seq
    START WITH 1
    INCREMENT BY 1
    NO MINVALUE
    NO MAXVALUE
    CACHE 1;


--
-- Name: groups_id_seq; Type: SEQUENCE OWNED BY; Schema: public; Owner: -
--

ALTER SEQUENCE public.groups_id_seq OWNED BY public.groups.id;


--
-- Name: humans; Type: TABLE; Schema: public; Owner: -
--

CREATE TABLE public.humans (
    id integer NOT NULL,
    uuid character varying(255) NOT NULL,
    owner_uuid character varying(255) NOT NULL,
    modified_by_client_uuid character varying(255),
    modified_by_user_uuid character varying(255),
    modified_at timestamp without time zone,
    properties text,
    created_at timestamp without time zone NOT NULL,
    updated_at timestamp without time zone NOT NULL
);


--
-- Name: humans_id_seq; Type: SEQUENCE; Schema: public; Owner: -
--

CREATE SEQUENCE public.humans_id_seq
    START WITH 1
    INCREMENT BY 1
    NO MINVALUE
    NO MAXVALUE
    CACHE 1;


--
-- Name: humans_id_seq; Type: SEQUENCE OWNED BY; Schema: public; Owner: -
--

ALTER SEQUENCE public.humans_id_seq OWNED BY public.humans.id;


--
-- Name: job_tasks; Type: TABLE; Schema: public; Owner: -
--

CREATE TABLE public.job_tasks (
    id integer NOT NULL,
    uuid character varying(255),
    owner_uuid character varying(255),
    modified_by_client_uuid character varying(255),
    modified_by_user_uuid character varying(255),
    modified_at timestamp without time zone,
    job_uuid character varying(255),
    sequence integer,
    parameters text,
    output text,
    progress double precision,
    success boolean,
    created_at timestamp without time zone NOT NULL,
    updated_at timestamp without time zone NOT NULL,
    created_by_job_task_uuid character varying(255),
    qsequence bigint,
    started_at timestamp without time zone,
    finished_at timestamp without time zone
);


--
-- Name: job_tasks_id_seq; Type: SEQUENCE; Schema: public; Owner: -
--

CREATE SEQUENCE public.job_tasks_id_seq
    START WITH 1
    INCREMENT BY 1
    NO MINVALUE
    NO MAXVALUE
    CACHE 1;


--
-- Name: job_tasks_id_seq; Type: SEQUENCE OWNED BY; Schema: public; Owner: -
--

ALTER SEQUENCE public.job_tasks_id_seq OWNED BY public.job_tasks.id;


--
-- Name: job_tasks_qsequence_seq; Type: SEQUENCE; Schema: public; Owner: -
--

CREATE SEQUENCE public.job_tasks_qsequence_seq
    START WITH 1
    INCREMENT BY 1
    NO MINVALUE
    NO MAXVALUE
    CACHE 1;


--
-- Name: job_tasks_qsequence_seq; Type: SEQUENCE OWNED BY; Schema: public; Owner: -
--

ALTER SEQUENCE public.job_tasks_qsequence_seq OWNED BY public.job_tasks.qsequence;


--
-- Name: jobs; Type: TABLE; Schema: public; Owner: -
--

CREATE TABLE public.jobs (
    id integer NOT NULL,
    uuid character varying(255),
    owner_uuid character varying(255),
    modified_by_client_uuid character varying(255),
    modified_by_user_uuid character varying(255),
    modified_at timestamp without time zone,
    submit_id character varying(255),
    script character varying(255),
    script_version character varying(255),
    script_parameters text,
    cancelled_by_client_uuid character varying(255),
    cancelled_by_user_uuid character varying(255),
    cancelled_at timestamp without time zone,
    started_at timestamp without time zone,
    finished_at timestamp without time zone,
    running boolean,
    success boolean,
    output character varying(255),
    created_at timestamp without time zone NOT NULL,
    updated_at timestamp without time zone NOT NULL,
    is_locked_by_uuid character varying(255),
    log character varying(255),
    tasks_summary text,
    runtime_constraints text,
    nondeterministic boolean,
    repository character varying(255),
    supplied_script_version character varying(255),
    docker_image_locator character varying(255),
    priority integer DEFAULT 0 NOT NULL,
    description character varying(524288),
    state character varying(255),
    arvados_sdk_version character varying(255),
    components text,
    script_parameters_digest character varying(255)
);


--
-- Name: jobs_id_seq; Type: SEQUENCE; Schema: public; Owner: -
--

CREATE SEQUENCE public.jobs_id_seq
    START WITH 1
    INCREMENT BY 1
    NO MINVALUE
    NO MAXVALUE
    CACHE 1;


--
-- Name: jobs_id_seq; Type: SEQUENCE OWNED BY; Schema: public; Owner: -
--

ALTER SEQUENCE public.jobs_id_seq OWNED BY public.jobs.id;


--
-- Name: keep_disks; Type: TABLE; Schema: public; Owner: -
--

CREATE TABLE public.keep_disks (
    id integer NOT NULL,
    uuid character varying(255) NOT NULL,
    owner_uuid character varying(255) NOT NULL,
    modified_by_client_uuid character varying(255),
    modified_by_user_uuid character varying(255),
    modified_at timestamp without time zone,
    ping_secret character varying(255) NOT NULL,
    node_uuid character varying(255),
    filesystem_uuid character varying(255),
    bytes_total integer,
    bytes_free integer,
    is_readable boolean DEFAULT true NOT NULL,
    is_writable boolean DEFAULT true NOT NULL,
    last_read_at timestamp without time zone,
    last_write_at timestamp without time zone,
    last_ping_at timestamp without time zone,
    created_at timestamp without time zone NOT NULL,
    updated_at timestamp without time zone NOT NULL,
    keep_service_uuid character varying(255)
);


--
-- Name: keep_disks_id_seq; Type: SEQUENCE; Schema: public; Owner: -
--

CREATE SEQUENCE public.keep_disks_id_seq
    START WITH 1
    INCREMENT BY 1
    NO MINVALUE
    NO MAXVALUE
    CACHE 1;


--
-- Name: keep_disks_id_seq; Type: SEQUENCE OWNED BY; Schema: public; Owner: -
--

ALTER SEQUENCE public.keep_disks_id_seq OWNED BY public.keep_disks.id;


--
-- Name: keep_services; Type: TABLE; Schema: public; Owner: -
--

CREATE TABLE public.keep_services (
    id integer NOT NULL,
    uuid character varying(255) NOT NULL,
    owner_uuid character varying(255) NOT NULL,
    modified_by_client_uuid character varying(255),
    modified_by_user_uuid character varying(255),
    modified_at timestamp without time zone,
    service_host character varying(255),
    service_port integer,
    service_ssl_flag boolean,
    service_type character varying(255),
    created_at timestamp without time zone NOT NULL,
    updated_at timestamp without time zone NOT NULL,
    read_only boolean DEFAULT false NOT NULL
);


--
-- Name: keep_services_id_seq; Type: SEQUENCE; Schema: public; Owner: -
--

CREATE SEQUENCE public.keep_services_id_seq
    START WITH 1
    INCREMENT BY 1
    NO MINVALUE
    NO MAXVALUE
    CACHE 1;


--
-- Name: keep_services_id_seq; Type: SEQUENCE OWNED BY; Schema: public; Owner: -
--

ALTER SEQUENCE public.keep_services_id_seq OWNED BY public.keep_services.id;


--
-- Name: links; Type: TABLE; Schema: public; Owner: -
--

CREATE TABLE public.links (
    id integer NOT NULL,
    uuid character varying(255),
    owner_uuid character varying(255),
    created_at timestamp without time zone NOT NULL,
    modified_by_client_uuid character varying(255),
    modified_by_user_uuid character varying(255),
    modified_at timestamp without time zone,
    tail_uuid character varying(255),
    link_class character varying(255),
    name character varying(255),
    head_uuid character varying(255),
    properties jsonb,
    updated_at timestamp without time zone NOT NULL
);


--
-- Name: links_id_seq; Type: SEQUENCE; Schema: public; Owner: -
--

CREATE SEQUENCE public.links_id_seq
    START WITH 1
    INCREMENT BY 1
    NO MINVALUE
    NO MAXVALUE
    CACHE 1;


--
-- Name: links_id_seq; Type: SEQUENCE OWNED BY; Schema: public; Owner: -
--

ALTER SEQUENCE public.links_id_seq OWNED BY public.links.id;


--
-- Name: logs; Type: TABLE; Schema: public; Owner: -
--

CREATE TABLE public.logs (
    id integer NOT NULL,
    uuid character varying(255),
    owner_uuid character varying(255),
    modified_by_client_uuid character varying(255),
    modified_by_user_uuid character varying(255),
    object_uuid character varying(255),
    event_at timestamp without time zone,
    event_type character varying(255),
    summary text,
    properties text,
    created_at timestamp without time zone NOT NULL,
    updated_at timestamp without time zone NOT NULL,
    modified_at timestamp without time zone,
    object_owner_uuid character varying(255)
);


--
-- Name: logs_id_seq; Type: SEQUENCE; Schema: public; Owner: -
--

CREATE SEQUENCE public.logs_id_seq
    START WITH 1
    INCREMENT BY 1
    NO MINVALUE
    NO MAXVALUE
    CACHE 1;


--
-- Name: logs_id_seq; Type: SEQUENCE OWNED BY; Schema: public; Owner: -
--

ALTER SEQUENCE public.logs_id_seq OWNED BY public.logs.id;


--
-- Name: users; Type: TABLE; Schema: public; Owner: -
--

CREATE TABLE public.users (
    id integer NOT NULL,
    uuid character varying(255),
    owner_uuid character varying(255) NOT NULL,
    created_at timestamp without time zone NOT NULL,
    modified_by_client_uuid character varying(255),
    modified_by_user_uuid character varying(255),
    modified_at timestamp without time zone,
    email character varying(255),
    first_name character varying(255),
    last_name character varying(255),
    identity_url character varying(255),
    is_admin boolean,
    prefs text,
    updated_at timestamp without time zone NOT NULL,
    default_owner_uuid character varying(255),
    is_active boolean DEFAULT false,
    username character varying(255),
    redirect_to_user_uuid character varying
);


--
-- Name: materialized_permission_view; Type: MATERIALIZED VIEW; Schema: public; Owner: -
--

CREATE MATERIALIZED VIEW public.materialized_permission_view AS
 WITH RECURSIVE perm_value(name, val) AS (
         VALUES ('can_read'::text,(1)::smallint), ('can_login'::text,1), ('can_write'::text,2), ('can_manage'::text,3)
        ), perm_edges(tail_uuid, head_uuid, val, follow, trashed) AS (
         SELECT links.tail_uuid,
            links.head_uuid,
            pv.val,
            ((pv.val = 3) OR (groups.uuid IS NOT NULL)) AS follow,
            (0)::smallint AS trashed,
            (0)::smallint AS followtrash
           FROM ((public.links
             LEFT JOIN perm_value pv ON ((pv.name = (links.name)::text)))
             LEFT JOIN public.groups ON (((pv.val < 3) AND ((groups.uuid)::text = (links.head_uuid)::text))))
          WHERE ((links.link_class)::text = 'permission'::text)
        UNION ALL
         SELECT groups.owner_uuid,
            groups.uuid,
            3,
            true AS bool,
                CASE
                    WHEN ((groups.trash_at IS NOT NULL) AND (groups.trash_at < clock_timestamp())) THEN 1
                    ELSE 0
                END AS "case",
            1
           FROM public.groups
        ), perm(val, follow, user_uuid, target_uuid, trashed) AS (
         SELECT (3)::smallint AS val,
            true AS follow,
            (users.uuid)::character varying(32) AS user_uuid,
            (users.uuid)::character varying(32) AS target_uuid,
            (0)::smallint AS trashed
           FROM public.users
        UNION
         SELECT (LEAST((perm_1.val)::integer, edges.val))::smallint AS val,
            edges.follow,
            perm_1.user_uuid,
            (edges.head_uuid)::character varying(32) AS target_uuid,
            ((GREATEST((perm_1.trashed)::integer, edges.trashed) * edges.followtrash))::smallint AS trashed
           FROM (perm perm_1
             JOIN perm_edges edges ON ((perm_1.follow AND ((edges.tail_uuid)::text = (perm_1.target_uuid)::text))))
        )
 SELECT perm.user_uuid,
    perm.target_uuid,
    max(perm.val) AS perm_level,
        CASE perm.follow
            WHEN true THEN perm.target_uuid
            ELSE NULL::character varying
        END AS target_owner_uuid,
    max(perm.trashed) AS trashed
   FROM perm
  GROUP BY perm.user_uuid, perm.target_uuid,
        CASE perm.follow
            WHEN true THEN perm.target_uuid
            ELSE NULL::character varying
        END
  WITH NO DATA;


--
-- Name: nodes; Type: TABLE; Schema: public; Owner: -
--

CREATE TABLE public.nodes (
    id integer NOT NULL,
    uuid character varying(255),
    owner_uuid character varying(255),
    created_at timestamp without time zone NOT NULL,
    modified_by_client_uuid character varying(255),
    modified_by_user_uuid character varying(255),
    modified_at timestamp without time zone,
    slot_number integer,
    hostname character varying(255),
    domain character varying(255),
    ip_address character varying(255),
    first_ping_at timestamp without time zone,
    last_ping_at timestamp without time zone,
    info jsonb,
    updated_at timestamp without time zone NOT NULL,
    properties jsonb,
    job_uuid character varying(255)
);


--
-- Name: nodes_id_seq; Type: SEQUENCE; Schema: public; Owner: -
--

CREATE SEQUENCE public.nodes_id_seq
    START WITH 1
    INCREMENT BY 1
    NO MINVALUE
    NO MAXVALUE
    CACHE 1;


--
-- Name: nodes_id_seq; Type: SEQUENCE OWNED BY; Schema: public; Owner: -
--

ALTER SEQUENCE public.nodes_id_seq OWNED BY public.nodes.id;


--
-- Name: permission_refresh_lock; Type: TABLE; Schema: public; Owner: -
--

CREATE TABLE public.permission_refresh_lock (
    id integer NOT NULL
);


--
-- Name: permission_refresh_lock_id_seq; Type: SEQUENCE; Schema: public; Owner: -
--

CREATE SEQUENCE public.permission_refresh_lock_id_seq
    START WITH 1
    INCREMENT BY 1
    NO MINVALUE
    NO MAXVALUE
    CACHE 1;


--
-- Name: permission_refresh_lock_id_seq; Type: SEQUENCE OWNED BY; Schema: public; Owner: -
--

ALTER SEQUENCE public.permission_refresh_lock_id_seq OWNED BY public.permission_refresh_lock.id;


--
-- Name: pipeline_instances; Type: TABLE; Schema: public; Owner: -
--

CREATE TABLE public.pipeline_instances (
    id integer NOT NULL,
    uuid character varying(255),
    owner_uuid character varying(255),
    created_at timestamp without time zone NOT NULL,
    modified_by_client_uuid character varying(255),
    modified_by_user_uuid character varying(255),
    modified_at timestamp without time zone,
    pipeline_template_uuid character varying(255),
    name character varying(255),
    components text,
    updated_at timestamp without time zone NOT NULL,
    properties text,
    state character varying(255),
    components_summary text,
    started_at timestamp without time zone,
    finished_at timestamp without time zone,
    description character varying(524288)
);


--
-- Name: pipeline_instances_id_seq; Type: SEQUENCE; Schema: public; Owner: -
--

CREATE SEQUENCE public.pipeline_instances_id_seq
    START WITH 1
    INCREMENT BY 1
    NO MINVALUE
    NO MAXVALUE
    CACHE 1;


--
-- Name: pipeline_instances_id_seq; Type: SEQUENCE OWNED BY; Schema: public; Owner: -
--

ALTER SEQUENCE public.pipeline_instances_id_seq OWNED BY public.pipeline_instances.id;


--
-- Name: pipeline_templates; Type: TABLE; Schema: public; Owner: -
--

CREATE TABLE public.pipeline_templates (
    id integer NOT NULL,
    uuid character varying(255),
    owner_uuid character varying(255),
    created_at timestamp without time zone NOT NULL,
    modified_by_client_uuid character varying(255),
    modified_by_user_uuid character varying(255),
    modified_at timestamp without time zone,
    name character varying(255),
    components text,
    updated_at timestamp without time zone NOT NULL,
    description character varying(524288)
);


--
-- Name: pipeline_templates_id_seq; Type: SEQUENCE; Schema: public; Owner: -
--

CREATE SEQUENCE public.pipeline_templates_id_seq
    START WITH 1
    INCREMENT BY 1
    NO MINVALUE
    NO MAXVALUE
    CACHE 1;


--
-- Name: pipeline_templates_id_seq; Type: SEQUENCE OWNED BY; Schema: public; Owner: -
--

ALTER SEQUENCE public.pipeline_templates_id_seq OWNED BY public.pipeline_templates.id;


--
-- Name: repositories; Type: TABLE; Schema: public; Owner: -
--

CREATE TABLE public.repositories (
    id integer NOT NULL,
    uuid character varying(255) NOT NULL,
    owner_uuid character varying(255) NOT NULL,
    modified_by_client_uuid character varying(255),
    modified_by_user_uuid character varying(255),
    modified_at timestamp without time zone,
    name character varying(255),
    created_at timestamp without time zone NOT NULL,
    updated_at timestamp without time zone NOT NULL
);


--
-- Name: repositories_id_seq; Type: SEQUENCE; Schema: public; Owner: -
--

CREATE SEQUENCE public.repositories_id_seq
    START WITH 1
    INCREMENT BY 1
    NO MINVALUE
    NO MAXVALUE
    CACHE 1;


--
-- Name: repositories_id_seq; Type: SEQUENCE OWNED BY; Schema: public; Owner: -
--

ALTER SEQUENCE public.repositories_id_seq OWNED BY public.repositories.id;


--
-- Name: schema_migrations; Type: TABLE; Schema: public; Owner: -
--

CREATE TABLE public.schema_migrations (
    version character varying(255) NOT NULL
);


--
-- Name: specimens; Type: TABLE; Schema: public; Owner: -
--

CREATE TABLE public.specimens (
    id integer NOT NULL,
    uuid character varying(255),
    owner_uuid character varying(255),
    created_at timestamp without time zone NOT NULL,
    modified_by_client_uuid character varying(255),
    modified_by_user_uuid character varying(255),
    modified_at timestamp without time zone,
    material character varying(255),
    updated_at timestamp without time zone NOT NULL,
    properties text
);


--
-- Name: specimens_id_seq; Type: SEQUENCE; Schema: public; Owner: -
--

CREATE SEQUENCE public.specimens_id_seq
    START WITH 1
    INCREMENT BY 1
    NO MINVALUE
    NO MAXVALUE
    CACHE 1;


--
-- Name: specimens_id_seq; Type: SEQUENCE OWNED BY; Schema: public; Owner: -
--

ALTER SEQUENCE public.specimens_id_seq OWNED BY public.specimens.id;


--
-- Name: traits; Type: TABLE; Schema: public; Owner: -
--

CREATE TABLE public.traits (
    id integer NOT NULL,
    uuid character varying(255) NOT NULL,
    owner_uuid character varying(255) NOT NULL,
    modified_by_client_uuid character varying(255),
    modified_by_user_uuid character varying(255),
    modified_at timestamp without time zone,
    name character varying(255),
    properties text,
    created_at timestamp without time zone NOT NULL,
    updated_at timestamp without time zone NOT NULL
);


--
-- Name: traits_id_seq; Type: SEQUENCE; Schema: public; Owner: -
--

CREATE SEQUENCE public.traits_id_seq
    START WITH 1
    INCREMENT BY 1
    NO MINVALUE
    NO MAXVALUE
    CACHE 1;


--
-- Name: traits_id_seq; Type: SEQUENCE OWNED BY; Schema: public; Owner: -
--

ALTER SEQUENCE public.traits_id_seq OWNED BY public.traits.id;


--
-- Name: users_id_seq; Type: SEQUENCE; Schema: public; Owner: -
--

CREATE SEQUENCE public.users_id_seq
    START WITH 1
    INCREMENT BY 1
    NO MINVALUE
    NO MAXVALUE
    CACHE 1;


--
-- Name: users_id_seq; Type: SEQUENCE OWNED BY; Schema: public; Owner: -
--

ALTER SEQUENCE public.users_id_seq OWNED BY public.users.id;


--
-- Name: virtual_machines; Type: TABLE; Schema: public; Owner: -
--

CREATE TABLE public.virtual_machines (
    id integer NOT NULL,
    uuid character varying(255) NOT NULL,
    owner_uuid character varying(255) NOT NULL,
    modified_by_client_uuid character varying(255),
    modified_by_user_uuid character varying(255),
    modified_at timestamp without time zone,
    hostname character varying(255),
    created_at timestamp without time zone NOT NULL,
    updated_at timestamp without time zone NOT NULL
);


--
-- Name: virtual_machines_id_seq; Type: SEQUENCE; Schema: public; Owner: -
--

CREATE SEQUENCE public.virtual_machines_id_seq
    START WITH 1
    INCREMENT BY 1
    NO MINVALUE
    NO MAXVALUE
    CACHE 1;


--
-- Name: virtual_machines_id_seq; Type: SEQUENCE OWNED BY; Schema: public; Owner: -
--

ALTER SEQUENCE public.virtual_machines_id_seq OWNED BY public.virtual_machines.id;


--
-- Name: workflows; Type: TABLE; Schema: public; Owner: -
--

CREATE TABLE public.workflows (
    id integer NOT NULL,
    uuid character varying(255),
    owner_uuid character varying(255),
    created_at timestamp without time zone NOT NULL,
    modified_at timestamp without time zone,
    modified_by_client_uuid character varying(255),
    modified_by_user_uuid character varying(255),
    name character varying(255),
    description text,
    definition text,
    updated_at timestamp without time zone NOT NULL
);


--
-- Name: workflows_id_seq; Type: SEQUENCE; Schema: public; Owner: -
--

CREATE SEQUENCE public.workflows_id_seq
    START WITH 1
    INCREMENT BY 1
    NO MINVALUE
    NO MAXVALUE
    CACHE 1;


--
-- Name: workflows_id_seq; Type: SEQUENCE OWNED BY; Schema: public; Owner: -
--

ALTER SEQUENCE public.workflows_id_seq OWNED BY public.workflows.id;


--
-- Name: api_client_authorizations id; Type: DEFAULT; Schema: public; Owner: -
--

ALTER TABLE ONLY public.api_client_authorizations ALTER COLUMN id SET DEFAULT nextval('public.api_client_authorizations_id_seq'::regclass);


--
-- Name: api_clients id; Type: DEFAULT; Schema: public; Owner: -
--

ALTER TABLE ONLY public.api_clients ALTER COLUMN id SET DEFAULT nextval('public.api_clients_id_seq'::regclass);


--
-- Name: authorized_keys id; Type: DEFAULT; Schema: public; Owner: -
--

ALTER TABLE ONLY public.authorized_keys ALTER COLUMN id SET DEFAULT nextval('public.authorized_keys_id_seq'::regclass);


--
-- Name: collections id; Type: DEFAULT; Schema: public; Owner: -
--

ALTER TABLE ONLY public.collections ALTER COLUMN id SET DEFAULT nextval('public.collections_id_seq'::regclass);


--
-- Name: commit_ancestors id; Type: DEFAULT; Schema: public; Owner: -
--

ALTER TABLE ONLY public.commit_ancestors ALTER COLUMN id SET DEFAULT nextval('public.commit_ancestors_id_seq'::regclass);


--
-- Name: commits id; Type: DEFAULT; Schema: public; Owner: -
--

ALTER TABLE ONLY public.commits ALTER COLUMN id SET DEFAULT nextval('public.commits_id_seq'::regclass);


--
-- Name: container_requests id; Type: DEFAULT; Schema: public; Owner: -
--

ALTER TABLE ONLY public.container_requests ALTER COLUMN id SET DEFAULT nextval('public.container_requests_id_seq'::regclass);


--
-- Name: containers id; Type: DEFAULT; Schema: public; Owner: -
--

ALTER TABLE ONLY public.containers ALTER COLUMN id SET DEFAULT nextval('public.containers_id_seq'::regclass);


--
-- Name: groups id; Type: DEFAULT; Schema: public; Owner: -
--

ALTER TABLE ONLY public.groups ALTER COLUMN id SET DEFAULT nextval('public.groups_id_seq'::regclass);


--
-- Name: humans id; Type: DEFAULT; Schema: public; Owner: -
--

ALTER TABLE ONLY public.humans ALTER COLUMN id SET DEFAULT nextval('public.humans_id_seq'::regclass);


--
-- Name: job_tasks id; Type: DEFAULT; Schema: public; Owner: -
--

ALTER TABLE ONLY public.job_tasks ALTER COLUMN id SET DEFAULT nextval('public.job_tasks_id_seq'::regclass);


--
-- Name: jobs id; Type: DEFAULT; Schema: public; Owner: -
--

ALTER TABLE ONLY public.jobs ALTER COLUMN id SET DEFAULT nextval('public.jobs_id_seq'::regclass);


--
-- Name: keep_disks id; Type: DEFAULT; Schema: public; Owner: -
--

ALTER TABLE ONLY public.keep_disks ALTER COLUMN id SET DEFAULT nextval('public.keep_disks_id_seq'::regclass);


--
-- Name: keep_services id; Type: DEFAULT; Schema: public; Owner: -
--

ALTER TABLE ONLY public.keep_services ALTER COLUMN id SET DEFAULT nextval('public.keep_services_id_seq'::regclass);


--
-- Name: links id; Type: DEFAULT; Schema: public; Owner: -
--

ALTER TABLE ONLY public.links ALTER COLUMN id SET DEFAULT nextval('public.links_id_seq'::regclass);


--
-- Name: logs id; Type: DEFAULT; Schema: public; Owner: -
--

ALTER TABLE ONLY public.logs ALTER COLUMN id SET DEFAULT nextval('public.logs_id_seq'::regclass);


--
-- Name: nodes id; Type: DEFAULT; Schema: public; Owner: -
--

ALTER TABLE ONLY public.nodes ALTER COLUMN id SET DEFAULT nextval('public.nodes_id_seq'::regclass);


--
-- Name: permission_refresh_lock id; Type: DEFAULT; Schema: public; Owner: -
--

ALTER TABLE ONLY public.permission_refresh_lock ALTER COLUMN id SET DEFAULT nextval('public.permission_refresh_lock_id_seq'::regclass);


--
-- Name: pipeline_instances id; Type: DEFAULT; Schema: public; Owner: -
--

ALTER TABLE ONLY public.pipeline_instances ALTER COLUMN id SET DEFAULT nextval('public.pipeline_instances_id_seq'::regclass);


--
-- Name: pipeline_templates id; Type: DEFAULT; Schema: public; Owner: -
--

ALTER TABLE ONLY public.pipeline_templates ALTER COLUMN id SET DEFAULT nextval('public.pipeline_templates_id_seq'::regclass);


--
-- Name: repositories id; Type: DEFAULT; Schema: public; Owner: -
--

ALTER TABLE ONLY public.repositories ALTER COLUMN id SET DEFAULT nextval('public.repositories_id_seq'::regclass);


--
-- Name: specimens id; Type: DEFAULT; Schema: public; Owner: -
--

ALTER TABLE ONLY public.specimens ALTER COLUMN id SET DEFAULT nextval('public.specimens_id_seq'::regclass);


--
-- Name: traits id; Type: DEFAULT; Schema: public; Owner: -
--

ALTER TABLE ONLY public.traits ALTER COLUMN id SET DEFAULT nextval('public.traits_id_seq'::regclass);


--
-- Name: users id; Type: DEFAULT; Schema: public; Owner: -
--

ALTER TABLE ONLY public.users ALTER COLUMN id SET DEFAULT nextval('public.users_id_seq'::regclass);


--
-- Name: virtual_machines id; Type: DEFAULT; Schema: public; Owner: -
--

ALTER TABLE ONLY public.virtual_machines ALTER COLUMN id SET DEFAULT nextval('public.virtual_machines_id_seq'::regclass);


--
-- Name: workflows id; Type: DEFAULT; Schema: public; Owner: -
--

ALTER TABLE ONLY public.workflows ALTER COLUMN id SET DEFAULT nextval('public.workflows_id_seq'::regclass);


--
-- Name: api_client_authorizations api_client_authorizations_pkey; Type: CONSTRAINT; Schema: public; Owner: -
--

ALTER TABLE ONLY public.api_client_authorizations
    ADD CONSTRAINT api_client_authorizations_pkey PRIMARY KEY (id);


--
-- Name: api_clients api_clients_pkey; Type: CONSTRAINT; Schema: public; Owner: -
--

ALTER TABLE ONLY public.api_clients
    ADD CONSTRAINT api_clients_pkey PRIMARY KEY (id);


--
-- Name: authorized_keys authorized_keys_pkey; Type: CONSTRAINT; Schema: public; Owner: -
--

ALTER TABLE ONLY public.authorized_keys
    ADD CONSTRAINT authorized_keys_pkey PRIMARY KEY (id);


--
-- Name: collections collections_pkey; Type: CONSTRAINT; Schema: public; Owner: -
--

ALTER TABLE ONLY public.collections
    ADD CONSTRAINT collections_pkey PRIMARY KEY (id);


--
-- Name: commit_ancestors commit_ancestors_pkey; Type: CONSTRAINT; Schema: public; Owner: -
--

ALTER TABLE ONLY public.commit_ancestors
    ADD CONSTRAINT commit_ancestors_pkey PRIMARY KEY (id);


--
-- Name: commits commits_pkey; Type: CONSTRAINT; Schema: public; Owner: -
--

ALTER TABLE ONLY public.commits
    ADD CONSTRAINT commits_pkey PRIMARY KEY (id);


--
-- Name: container_requests container_requests_pkey; Type: CONSTRAINT; Schema: public; Owner: -
--

ALTER TABLE ONLY public.container_requests
    ADD CONSTRAINT container_requests_pkey PRIMARY KEY (id);


--
-- Name: containers containers_pkey; Type: CONSTRAINT; Schema: public; Owner: -
--

ALTER TABLE ONLY public.containers
    ADD CONSTRAINT containers_pkey PRIMARY KEY (id);


--
-- Name: groups groups_pkey; Type: CONSTRAINT; Schema: public; Owner: -
--

ALTER TABLE ONLY public.groups
    ADD CONSTRAINT groups_pkey PRIMARY KEY (id);


--
-- Name: humans humans_pkey; Type: CONSTRAINT; Schema: public; Owner: -
--

ALTER TABLE ONLY public.humans
    ADD CONSTRAINT humans_pkey PRIMARY KEY (id);


--
-- Name: job_tasks job_tasks_pkey; Type: CONSTRAINT; Schema: public; Owner: -
--

ALTER TABLE ONLY public.job_tasks
    ADD CONSTRAINT job_tasks_pkey PRIMARY KEY (id);


--
-- Name: jobs jobs_pkey; Type: CONSTRAINT; Schema: public; Owner: -
--

ALTER TABLE ONLY public.jobs
    ADD CONSTRAINT jobs_pkey PRIMARY KEY (id);


--
-- Name: keep_disks keep_disks_pkey; Type: CONSTRAINT; Schema: public; Owner: -
--

ALTER TABLE ONLY public.keep_disks
    ADD CONSTRAINT keep_disks_pkey PRIMARY KEY (id);


--
-- Name: keep_services keep_services_pkey; Type: CONSTRAINT; Schema: public; Owner: -
--

ALTER TABLE ONLY public.keep_services
    ADD CONSTRAINT keep_services_pkey PRIMARY KEY (id);


--
-- Name: links links_pkey; Type: CONSTRAINT; Schema: public; Owner: -
--

ALTER TABLE ONLY public.links
    ADD CONSTRAINT links_pkey PRIMARY KEY (id);


--
-- Name: logs logs_pkey; Type: CONSTRAINT; Schema: public; Owner: -
--

ALTER TABLE ONLY public.logs
    ADD CONSTRAINT logs_pkey PRIMARY KEY (id);


--
-- Name: nodes nodes_pkey; Type: CONSTRAINT; Schema: public; Owner: -
--

ALTER TABLE ONLY public.nodes
    ADD CONSTRAINT nodes_pkey PRIMARY KEY (id);


--
-- Name: permission_refresh_lock permission_refresh_lock_pkey; Type: CONSTRAINT; Schema: public; Owner: -
--

ALTER TABLE ONLY public.permission_refresh_lock
    ADD CONSTRAINT permission_refresh_lock_pkey PRIMARY KEY (id);


--
-- Name: pipeline_instances pipeline_instances_pkey; Type: CONSTRAINT; Schema: public; Owner: -
--

ALTER TABLE ONLY public.pipeline_instances
    ADD CONSTRAINT pipeline_instances_pkey PRIMARY KEY (id);


--
-- Name: pipeline_templates pipeline_templates_pkey; Type: CONSTRAINT; Schema: public; Owner: -
--

ALTER TABLE ONLY public.pipeline_templates
    ADD CONSTRAINT pipeline_templates_pkey PRIMARY KEY (id);


--
-- Name: repositories repositories_pkey; Type: CONSTRAINT; Schema: public; Owner: -
--

ALTER TABLE ONLY public.repositories
    ADD CONSTRAINT repositories_pkey PRIMARY KEY (id);


--
-- Name: specimens specimens_pkey; Type: CONSTRAINT; Schema: public; Owner: -
--

ALTER TABLE ONLY public.specimens
    ADD CONSTRAINT specimens_pkey PRIMARY KEY (id);


--
-- Name: traits traits_pkey; Type: CONSTRAINT; Schema: public; Owner: -
--

ALTER TABLE ONLY public.traits
    ADD CONSTRAINT traits_pkey PRIMARY KEY (id);


--
-- Name: users users_pkey; Type: CONSTRAINT; Schema: public; Owner: -
--

ALTER TABLE ONLY public.users
    ADD CONSTRAINT users_pkey PRIMARY KEY (id);


--
-- Name: virtual_machines virtual_machines_pkey; Type: CONSTRAINT; Schema: public; Owner: -
--

ALTER TABLE ONLY public.virtual_machines
    ADD CONSTRAINT virtual_machines_pkey PRIMARY KEY (id);


--
-- Name: workflows workflows_pkey; Type: CONSTRAINT; Schema: public; Owner: -
--

ALTER TABLE ONLY public.workflows
    ADD CONSTRAINT workflows_pkey PRIMARY KEY (id);


--
-- Name: api_client_authorizations_search_index; Type: INDEX; Schema: public; Owner: -
--

CREATE INDEX api_client_authorizations_search_index ON public.api_client_authorizations USING btree (api_token, created_by_ip_address, last_used_by_ip_address, default_owner_uuid, uuid);


--
-- Name: api_clients_search_index; Type: INDEX; Schema: public; Owner: -
--

CREATE INDEX api_clients_search_index ON public.api_clients USING btree (uuid, owner_uuid, modified_by_client_uuid, modified_by_user_uuid, name, url_prefix);


--
-- Name: authorized_keys_search_index; Type: INDEX; Schema: public; Owner: -
--

CREATE INDEX authorized_keys_search_index ON public.authorized_keys USING btree (uuid, owner_uuid, modified_by_client_uuid, modified_by_user_uuid, name, key_type, authorized_user_uuid);


--
-- Name: collection_index_on_properties; Type: INDEX; Schema: public; Owner: -
--

CREATE INDEX collection_index_on_properties ON public.collections USING gin (properties);


--
-- Name: collections_full_text_search_idx; Type: INDEX; Schema: public; Owner: -
--

CREATE INDEX collections_full_text_search_idx ON public.collections USING gin (to_tsvector('english'::regconfig, (((((((((((((((((COALESCE(owner_uuid, ''::character varying))::text || ' '::text) || (COALESCE(modified_by_client_uuid, ''::character varying))::text) || ' '::text) || (COALESCE(modified_by_user_uuid, ''::character varying))::text) || ' '::text) || (COALESCE(portable_data_hash, ''::character varying))::text) || ' '::text) || (COALESCE(uuid, ''::character varying))::text) || ' '::text) || (COALESCE(name, ''::character varying))::text) || ' '::text) || (COALESCE(description, ''::character varying))::text) || ' '::text) || COALESCE((properties)::text, ''::text)) || ' '::text) || COALESCE(file_names, (''::character varying)::text))));


--
-- Name: collections_search_index; Type: INDEX; Schema: public; Owner: -
--

CREATE INDEX collections_search_index ON public.collections USING btree (owner_uuid, modified_by_client_uuid, modified_by_user_uuid, portable_data_hash, uuid, name);


--
-- Name: container_requests_full_text_search_idx; Type: INDEX; Schema: public; Owner: -
--

CREATE INDEX container_requests_full_text_search_idx ON public.container_requests USING gin (to_tsvector('english'::regconfig, (((((((((((((((((((((((((((((((((((((((((COALESCE(uuid, ''::character varying))::text || ' '::text) || (COALESCE(owner_uuid, ''::character varying))::text) || ' '::text) || (COALESCE(modified_by_client_uuid, ''::character varying))::text) || ' '::text) || (COALESCE(modified_by_user_uuid, ''::character varying))::text) || ' '::text) || (COALESCE(name, ''::character varying))::text) || ' '::text) || COALESCE(description, ''::text)) || ' '::text) || COALESCE((properties)::text, ''::text)) || ' '::text) || (COALESCE(state, ''::character varying))::text) || ' '::text) || (COALESCE(requesting_container_uuid, ''::character varying))::text) || ' '::text) || (COALESCE(container_uuid, ''::character varying))::text) || ' '::text) || COALESCE(runtime_constraints, ''::text)) || ' '::text) || (COALESCE(container_image, ''::character varying))::text) || ' '::text) || COALESCE(environment, ''::text)) || ' '::text) || (COALESCE(cwd, ''::character varying))::text) || ' '::text) || COALESCE(command, ''::text)) || ' '::text) || (COALESCE(output_path, ''::character varying))::text) || ' '::text) || COALESCE(filters, ''::text)) || ' '::text) || COALESCE(scheduling_parameters, ''::text)) || ' '::text) || (COALESCE(output_uuid, ''::character varying))::text) || ' '::text) || (COALESCE(log_uuid, ''::character varying))::text) || ' '::text) || (COALESCE(output_name, ''::character varying))::text)));


--
-- Name: container_requests_index_on_properties; Type: INDEX; Schema: public; Owner: -
--

CREATE INDEX container_requests_index_on_properties ON public.container_requests USING gin (properties);


--
-- Name: container_requests_search_index; Type: INDEX; Schema: public; Owner: -
--

CREATE INDEX container_requests_search_index ON public.container_requests USING btree (uuid, owner_uuid, modified_by_client_uuid, modified_by_user_uuid, name, state, requesting_container_uuid, container_uuid, container_image, cwd, output_path, output_uuid, log_uuid, output_name);


--
-- Name: containers_search_index; Type: INDEX; Schema: public; Owner: -
--

CREATE INDEX containers_search_index ON public.containers USING btree (uuid, owner_uuid, modified_by_client_uuid, modified_by_user_uuid, state, log, cwd, output_path, output, container_image, auth_uuid, locked_by_uuid);


--
-- Name: group_index_on_properties; Type: INDEX; Schema: public; Owner: -
--

CREATE INDEX group_index_on_properties ON public.groups USING gin (properties);


--
-- Name: groups_full_text_search_idx; Type: INDEX; Schema: public; Owner: -
--

CREATE INDEX groups_full_text_search_idx ON public.groups USING gin (to_tsvector('english'::regconfig, (((((((((((((((COALESCE(uuid, ''::character varying))::text || ' '::text) || (COALESCE(owner_uuid, ''::character varying))::text) || ' '::text) || (COALESCE(modified_by_client_uuid, ''::character varying))::text) || ' '::text) || (COALESCE(modified_by_user_uuid, ''::character varying))::text) || ' '::text) || (COALESCE(name, ''::character varying))::text) || ' '::text) || (COALESCE(description, ''::character varying))::text) || ' '::text) || (COALESCE(group_class, ''::character varying))::text) || ' '::text) || COALESCE((properties)::text, ''::text))));


--
-- Name: groups_search_index; Type: INDEX; Schema: public; Owner: -
--

CREATE INDEX groups_search_index ON public.groups USING btree (uuid, owner_uuid, modified_by_client_uuid, modified_by_user_uuid, name, group_class);


--
-- Name: humans_search_index; Type: INDEX; Schema: public; Owner: -
--

CREATE INDEX humans_search_index ON public.humans USING btree (uuid, owner_uuid, modified_by_client_uuid, modified_by_user_uuid);


--
-- Name: index_api_client_authorizations_on_api_client_id; Type: INDEX; Schema: public; Owner: -
--

CREATE INDEX index_api_client_authorizations_on_api_client_id ON public.api_client_authorizations USING btree (api_client_id);


--
-- Name: index_api_client_authorizations_on_api_token; Type: INDEX; Schema: public; Owner: -
--

CREATE UNIQUE INDEX index_api_client_authorizations_on_api_token ON public.api_client_authorizations USING btree (api_token);


--
-- Name: index_api_client_authorizations_on_expires_at; Type: INDEX; Schema: public; Owner: -
--

CREATE INDEX index_api_client_authorizations_on_expires_at ON public.api_client_authorizations USING btree (expires_at);


--
-- Name: index_api_client_authorizations_on_user_id; Type: INDEX; Schema: public; Owner: -
--

CREATE INDEX index_api_client_authorizations_on_user_id ON public.api_client_authorizations USING btree (user_id);


--
-- Name: index_api_client_authorizations_on_uuid; Type: INDEX; Schema: public; Owner: -
--

CREATE UNIQUE INDEX index_api_client_authorizations_on_uuid ON public.api_client_authorizations USING btree (uuid);


--
-- Name: index_api_clients_on_created_at; Type: INDEX; Schema: public; Owner: -
--

CREATE INDEX index_api_clients_on_created_at ON public.api_clients USING btree (created_at);


--
-- Name: index_api_clients_on_modified_at; Type: INDEX; Schema: public; Owner: -
--

CREATE INDEX index_api_clients_on_modified_at ON public.api_clients USING btree (modified_at);


--
-- Name: index_api_clients_on_owner_uuid; Type: INDEX; Schema: public; Owner: -
--

CREATE INDEX index_api_clients_on_owner_uuid ON public.api_clients USING btree (owner_uuid);


--
-- Name: index_api_clients_on_uuid; Type: INDEX; Schema: public; Owner: -
--

CREATE UNIQUE INDEX index_api_clients_on_uuid ON public.api_clients USING btree (uuid);


--
-- Name: index_authkeys_on_user_and_expires_at; Type: INDEX; Schema: public; Owner: -
--

CREATE INDEX index_authkeys_on_user_and_expires_at ON public.authorized_keys USING btree (authorized_user_uuid, expires_at);


--
-- Name: index_authorized_keys_on_owner_uuid; Type: INDEX; Schema: public; Owner: -
--

CREATE INDEX index_authorized_keys_on_owner_uuid ON public.authorized_keys USING btree (owner_uuid);


--
-- Name: index_authorized_keys_on_uuid; Type: INDEX; Schema: public; Owner: -
--

CREATE UNIQUE INDEX index_authorized_keys_on_uuid ON public.authorized_keys USING btree (uuid);


--
-- Name: index_collections_on_created_at; Type: INDEX; Schema: public; Owner: -
--

CREATE INDEX index_collections_on_created_at ON public.collections USING btree (created_at);


--
-- Name: index_collections_on_delete_at; Type: INDEX; Schema: public; Owner: -
--

CREATE INDEX index_collections_on_delete_at ON public.collections USING btree (delete_at);


--
-- Name: index_collections_on_is_trashed; Type: INDEX; Schema: public; Owner: -
--

CREATE INDEX index_collections_on_is_trashed ON public.collections USING btree (is_trashed);


--
-- Name: index_collections_on_modified_at; Type: INDEX; Schema: public; Owner: -
--

CREATE INDEX index_collections_on_modified_at ON public.collections USING btree (modified_at);


--
-- Name: index_collections_on_modified_at_uuid; Type: INDEX; Schema: public; Owner: -
--

CREATE INDEX index_collections_on_modified_at_uuid ON public.collections USING btree (modified_at DESC, uuid);


--
-- Name: index_collections_on_owner_uuid; Type: INDEX; Schema: public; Owner: -
--

CREATE INDEX index_collections_on_owner_uuid ON public.collections USING btree (owner_uuid);


--
-- Name: index_collections_on_owner_uuid_and_name; Type: INDEX; Schema: public; Owner: -
--

CREATE UNIQUE INDEX index_collections_on_owner_uuid_and_name ON public.collections USING btree (owner_uuid, name) WHERE (is_trashed = false);


--
-- Name: index_collections_on_portable_data_hash_and_trash_at; Type: INDEX; Schema: public; Owner: -
--

CREATE INDEX index_collections_on_portable_data_hash_and_trash_at ON public.collections USING btree (portable_data_hash, trash_at);


--
-- Name: index_collections_on_trash_at; Type: INDEX; Schema: public; Owner: -
--

CREATE INDEX index_collections_on_trash_at ON public.collections USING btree (trash_at);


--
-- Name: index_collections_on_uuid; Type: INDEX; Schema: public; Owner: -
--

CREATE UNIQUE INDEX index_collections_on_uuid ON public.collections USING btree (uuid);


--
-- Name: index_commit_ancestors_on_descendant_and_ancestor; Type: INDEX; Schema: public; Owner: -
--

CREATE UNIQUE INDEX index_commit_ancestors_on_descendant_and_ancestor ON public.commit_ancestors USING btree (descendant, ancestor);


--
-- Name: index_commits_on_repository_name_and_sha1; Type: INDEX; Schema: public; Owner: -
--

CREATE UNIQUE INDEX index_commits_on_repository_name_and_sha1 ON public.commits USING btree (repository_name, sha1);


--
-- Name: index_container_requests_on_container_uuid; Type: INDEX; Schema: public; Owner: -
--

CREATE INDEX index_container_requests_on_container_uuid ON public.container_requests USING btree (container_uuid);


--
-- Name: index_container_requests_on_modified_at_uuid; Type: INDEX; Schema: public; Owner: -
--

CREATE INDEX index_container_requests_on_modified_at_uuid ON public.container_requests USING btree (modified_at DESC, uuid);


--
-- Name: index_container_requests_on_owner_uuid; Type: INDEX; Schema: public; Owner: -
--

CREATE INDEX index_container_requests_on_owner_uuid ON public.container_requests USING btree (owner_uuid);


--
-- Name: index_container_requests_on_requesting_container_uuid; Type: INDEX; Schema: public; Owner: -
--

CREATE INDEX index_container_requests_on_requesting_container_uuid ON public.container_requests USING btree (requesting_container_uuid);


--
-- Name: index_container_requests_on_uuid; Type: INDEX; Schema: public; Owner: -
--

CREATE UNIQUE INDEX index_container_requests_on_uuid ON public.container_requests USING btree (uuid);


--
-- Name: index_containers_on_auth_uuid; Type: INDEX; Schema: public; Owner: -
--

CREATE INDEX index_containers_on_auth_uuid ON public.containers USING btree (auth_uuid);


--
-- Name: index_containers_on_locked_by_uuid_and_priority; Type: INDEX; Schema: public; Owner: -
--

CREATE INDEX index_containers_on_locked_by_uuid_and_priority ON public.containers USING btree (locked_by_uuid, priority);


--
-- Name: index_containers_on_locked_by_uuid_and_uuid; Type: INDEX; Schema: public; Owner: -
--

CREATE INDEX index_containers_on_locked_by_uuid_and_uuid ON public.containers USING btree (locked_by_uuid, uuid);


--
-- Name: index_containers_on_modified_at_uuid; Type: INDEX; Schema: public; Owner: -
--

CREATE INDEX index_containers_on_modified_at_uuid ON public.containers USING btree (modified_at DESC, uuid);


--
-- Name: index_containers_on_owner_uuid; Type: INDEX; Schema: public; Owner: -
--

CREATE INDEX index_containers_on_owner_uuid ON public.containers USING btree (owner_uuid);


--
<<<<<<< HEAD
-- Name: index_containers_on_queued_state; Type: INDEX; Schema: public; Owner: -
--

CREATE INDEX index_containers_on_queued_state ON public.containers USING btree (state, ((priority > 0)));
=======
-- Name: index_containers_on_reuse_columns; Type: INDEX; Schema: public; Owner: -
--

CREATE INDEX index_containers_on_reuse_columns ON public.containers USING btree (md5(command), cwd, md5(environment), output_path, container_image, md5(mounts), secret_mounts_md5, md5(runtime_constraints));
>>>>>>> 9d413ff4


--
-- Name: index_containers_on_secret_mounts_md5; Type: INDEX; Schema: public; Owner: -
--

CREATE INDEX index_containers_on_secret_mounts_md5 ON public.containers USING btree (secret_mounts_md5);


--
-- Name: index_containers_on_uuid; Type: INDEX; Schema: public; Owner: -
--

CREATE UNIQUE INDEX index_containers_on_uuid ON public.containers USING btree (uuid);


--
-- Name: index_groups_on_created_at; Type: INDEX; Schema: public; Owner: -
--

CREATE INDEX index_groups_on_created_at ON public.groups USING btree (created_at);


--
-- Name: index_groups_on_delete_at; Type: INDEX; Schema: public; Owner: -
--

CREATE INDEX index_groups_on_delete_at ON public.groups USING btree (delete_at);


--
-- Name: index_groups_on_group_class; Type: INDEX; Schema: public; Owner: -
--

CREATE INDEX index_groups_on_group_class ON public.groups USING btree (group_class);


--
-- Name: index_groups_on_is_trashed; Type: INDEX; Schema: public; Owner: -
--

CREATE INDEX index_groups_on_is_trashed ON public.groups USING btree (is_trashed);


--
-- Name: index_groups_on_modified_at; Type: INDEX; Schema: public; Owner: -
--

CREATE INDEX index_groups_on_modified_at ON public.groups USING btree (modified_at);


--
-- Name: index_groups_on_modified_at_uuid; Type: INDEX; Schema: public; Owner: -
--

CREATE INDEX index_groups_on_modified_at_uuid ON public.groups USING btree (modified_at DESC, uuid);


--
-- Name: index_groups_on_owner_uuid; Type: INDEX; Schema: public; Owner: -
--

CREATE INDEX index_groups_on_owner_uuid ON public.groups USING btree (owner_uuid);


--
-- Name: index_groups_on_owner_uuid_and_name; Type: INDEX; Schema: public; Owner: -
--

CREATE UNIQUE INDEX index_groups_on_owner_uuid_and_name ON public.groups USING btree (owner_uuid, name) WHERE (is_trashed = false);


--
-- Name: index_groups_on_trash_at; Type: INDEX; Schema: public; Owner: -
--

CREATE INDEX index_groups_on_trash_at ON public.groups USING btree (trash_at);


--
-- Name: index_groups_on_uuid; Type: INDEX; Schema: public; Owner: -
--

CREATE UNIQUE INDEX index_groups_on_uuid ON public.groups USING btree (uuid);


--
-- Name: index_humans_on_owner_uuid; Type: INDEX; Schema: public; Owner: -
--

CREATE INDEX index_humans_on_owner_uuid ON public.humans USING btree (owner_uuid);


--
-- Name: index_humans_on_uuid; Type: INDEX; Schema: public; Owner: -
--

CREATE UNIQUE INDEX index_humans_on_uuid ON public.humans USING btree (uuid);


--
-- Name: index_job_tasks_on_created_at; Type: INDEX; Schema: public; Owner: -
--

CREATE INDEX index_job_tasks_on_created_at ON public.job_tasks USING btree (created_at);


--
-- Name: index_job_tasks_on_created_by_job_task_uuid; Type: INDEX; Schema: public; Owner: -
--

CREATE INDEX index_job_tasks_on_created_by_job_task_uuid ON public.job_tasks USING btree (created_by_job_task_uuid);


--
-- Name: index_job_tasks_on_job_uuid; Type: INDEX; Schema: public; Owner: -
--

CREATE INDEX index_job_tasks_on_job_uuid ON public.job_tasks USING btree (job_uuid);


--
-- Name: index_job_tasks_on_modified_at; Type: INDEX; Schema: public; Owner: -
--

CREATE INDEX index_job_tasks_on_modified_at ON public.job_tasks USING btree (modified_at);


--
-- Name: index_job_tasks_on_owner_uuid; Type: INDEX; Schema: public; Owner: -
--

CREATE INDEX index_job_tasks_on_owner_uuid ON public.job_tasks USING btree (owner_uuid);


--
-- Name: index_job_tasks_on_sequence; Type: INDEX; Schema: public; Owner: -
--

CREATE INDEX index_job_tasks_on_sequence ON public.job_tasks USING btree (sequence);


--
-- Name: index_job_tasks_on_success; Type: INDEX; Schema: public; Owner: -
--

CREATE INDEX index_job_tasks_on_success ON public.job_tasks USING btree (success);


--
-- Name: index_job_tasks_on_uuid; Type: INDEX; Schema: public; Owner: -
--

CREATE UNIQUE INDEX index_job_tasks_on_uuid ON public.job_tasks USING btree (uuid);


--
-- Name: index_jobs_on_created_at; Type: INDEX; Schema: public; Owner: -
--

CREATE INDEX index_jobs_on_created_at ON public.jobs USING btree (created_at);


--
-- Name: index_jobs_on_finished_at; Type: INDEX; Schema: public; Owner: -
--

CREATE INDEX index_jobs_on_finished_at ON public.jobs USING btree (finished_at);


--
-- Name: index_jobs_on_modified_at; Type: INDEX; Schema: public; Owner: -
--

CREATE INDEX index_jobs_on_modified_at ON public.jobs USING btree (modified_at);


--
-- Name: index_jobs_on_modified_at_uuid; Type: INDEX; Schema: public; Owner: -
--

CREATE INDEX index_jobs_on_modified_at_uuid ON public.jobs USING btree (modified_at DESC, uuid);


--
-- Name: index_jobs_on_output; Type: INDEX; Schema: public; Owner: -
--

CREATE INDEX index_jobs_on_output ON public.jobs USING btree (output);


--
-- Name: index_jobs_on_owner_uuid; Type: INDEX; Schema: public; Owner: -
--

CREATE INDEX index_jobs_on_owner_uuid ON public.jobs USING btree (owner_uuid);


--
-- Name: index_jobs_on_script; Type: INDEX; Schema: public; Owner: -
--

CREATE INDEX index_jobs_on_script ON public.jobs USING btree (script);


--
-- Name: index_jobs_on_script_parameters_digest; Type: INDEX; Schema: public; Owner: -
--

CREATE INDEX index_jobs_on_script_parameters_digest ON public.jobs USING btree (script_parameters_digest);


--
-- Name: index_jobs_on_started_at; Type: INDEX; Schema: public; Owner: -
--

CREATE INDEX index_jobs_on_started_at ON public.jobs USING btree (started_at);


--
-- Name: index_jobs_on_submit_id; Type: INDEX; Schema: public; Owner: -
--

CREATE UNIQUE INDEX index_jobs_on_submit_id ON public.jobs USING btree (submit_id);


--
-- Name: index_jobs_on_uuid; Type: INDEX; Schema: public; Owner: -
--

CREATE UNIQUE INDEX index_jobs_on_uuid ON public.jobs USING btree (uuid);


--
-- Name: index_keep_disks_on_filesystem_uuid; Type: INDEX; Schema: public; Owner: -
--

CREATE INDEX index_keep_disks_on_filesystem_uuid ON public.keep_disks USING btree (filesystem_uuid);


--
-- Name: index_keep_disks_on_last_ping_at; Type: INDEX; Schema: public; Owner: -
--

CREATE INDEX index_keep_disks_on_last_ping_at ON public.keep_disks USING btree (last_ping_at);


--
-- Name: index_keep_disks_on_node_uuid; Type: INDEX; Schema: public; Owner: -
--

CREATE INDEX index_keep_disks_on_node_uuid ON public.keep_disks USING btree (node_uuid);


--
-- Name: index_keep_disks_on_owner_uuid; Type: INDEX; Schema: public; Owner: -
--

CREATE INDEX index_keep_disks_on_owner_uuid ON public.keep_disks USING btree (owner_uuid);


--
-- Name: index_keep_disks_on_uuid; Type: INDEX; Schema: public; Owner: -
--

CREATE UNIQUE INDEX index_keep_disks_on_uuid ON public.keep_disks USING btree (uuid);


--
-- Name: index_keep_services_on_owner_uuid; Type: INDEX; Schema: public; Owner: -
--

CREATE INDEX index_keep_services_on_owner_uuid ON public.keep_services USING btree (owner_uuid);


--
-- Name: index_keep_services_on_uuid; Type: INDEX; Schema: public; Owner: -
--

CREATE UNIQUE INDEX index_keep_services_on_uuid ON public.keep_services USING btree (uuid);


--
-- Name: index_links_on_created_at; Type: INDEX; Schema: public; Owner: -
--

CREATE INDEX index_links_on_created_at ON public.links USING btree (created_at);


--
-- Name: index_links_on_head_uuid; Type: INDEX; Schema: public; Owner: -
--

CREATE INDEX index_links_on_head_uuid ON public.links USING btree (head_uuid);


--
-- Name: index_links_on_modified_at; Type: INDEX; Schema: public; Owner: -
--

CREATE INDEX index_links_on_modified_at ON public.links USING btree (modified_at);


--
-- Name: index_links_on_modified_at_uuid; Type: INDEX; Schema: public; Owner: -
--

CREATE INDEX index_links_on_modified_at_uuid ON public.links USING btree (modified_at DESC, uuid);


--
-- Name: index_links_on_owner_uuid; Type: INDEX; Schema: public; Owner: -
--

CREATE INDEX index_links_on_owner_uuid ON public.links USING btree (owner_uuid);


--
-- Name: index_links_on_tail_uuid; Type: INDEX; Schema: public; Owner: -
--

CREATE INDEX index_links_on_tail_uuid ON public.links USING btree (tail_uuid);


--
-- Name: index_links_on_uuid; Type: INDEX; Schema: public; Owner: -
--

CREATE UNIQUE INDEX index_links_on_uuid ON public.links USING btree (uuid);


--
-- Name: index_logs_on_created_at; Type: INDEX; Schema: public; Owner: -
--

CREATE INDEX index_logs_on_created_at ON public.logs USING btree (created_at);


--
-- Name: index_logs_on_event_at; Type: INDEX; Schema: public; Owner: -
--

CREATE INDEX index_logs_on_event_at ON public.logs USING btree (event_at);


--
-- Name: index_logs_on_event_type; Type: INDEX; Schema: public; Owner: -
--

CREATE INDEX index_logs_on_event_type ON public.logs USING btree (event_type);


--
-- Name: index_logs_on_modified_at; Type: INDEX; Schema: public; Owner: -
--

CREATE INDEX index_logs_on_modified_at ON public.logs USING btree (modified_at);


--
-- Name: index_logs_on_modified_at_uuid; Type: INDEX; Schema: public; Owner: -
--

CREATE INDEX index_logs_on_modified_at_uuid ON public.logs USING btree (modified_at DESC, uuid);


--
-- Name: index_logs_on_object_owner_uuid; Type: INDEX; Schema: public; Owner: -
--

CREATE INDEX index_logs_on_object_owner_uuid ON public.logs USING btree (object_owner_uuid);


--
-- Name: index_logs_on_object_uuid; Type: INDEX; Schema: public; Owner: -
--

CREATE INDEX index_logs_on_object_uuid ON public.logs USING btree (object_uuid);


--
-- Name: index_logs_on_owner_uuid; Type: INDEX; Schema: public; Owner: -
--

CREATE INDEX index_logs_on_owner_uuid ON public.logs USING btree (owner_uuid);


--
-- Name: index_logs_on_summary; Type: INDEX; Schema: public; Owner: -
--

CREATE INDEX index_logs_on_summary ON public.logs USING btree (summary);


--
-- Name: index_logs_on_uuid; Type: INDEX; Schema: public; Owner: -
--

CREATE UNIQUE INDEX index_logs_on_uuid ON public.logs USING btree (uuid);


--
-- Name: index_nodes_on_created_at; Type: INDEX; Schema: public; Owner: -
--

CREATE INDEX index_nodes_on_created_at ON public.nodes USING btree (created_at);


--
-- Name: index_nodes_on_hostname; Type: INDEX; Schema: public; Owner: -
--

CREATE INDEX index_nodes_on_hostname ON public.nodes USING btree (hostname);


--
-- Name: index_nodes_on_modified_at; Type: INDEX; Schema: public; Owner: -
--

CREATE INDEX index_nodes_on_modified_at ON public.nodes USING btree (modified_at);


--
-- Name: index_nodes_on_owner_uuid; Type: INDEX; Schema: public; Owner: -
--

CREATE INDEX index_nodes_on_owner_uuid ON public.nodes USING btree (owner_uuid);


--
-- Name: index_nodes_on_slot_number; Type: INDEX; Schema: public; Owner: -
--

CREATE UNIQUE INDEX index_nodes_on_slot_number ON public.nodes USING btree (slot_number);


--
-- Name: index_nodes_on_uuid; Type: INDEX; Schema: public; Owner: -
--

CREATE UNIQUE INDEX index_nodes_on_uuid ON public.nodes USING btree (uuid);


--
-- Name: index_pipeline_instances_on_created_at; Type: INDEX; Schema: public; Owner: -
--

CREATE INDEX index_pipeline_instances_on_created_at ON public.pipeline_instances USING btree (created_at);


--
-- Name: index_pipeline_instances_on_modified_at; Type: INDEX; Schema: public; Owner: -
--

CREATE INDEX index_pipeline_instances_on_modified_at ON public.pipeline_instances USING btree (modified_at);


--
-- Name: index_pipeline_instances_on_modified_at_uuid; Type: INDEX; Schema: public; Owner: -
--

CREATE INDEX index_pipeline_instances_on_modified_at_uuid ON public.pipeline_instances USING btree (modified_at DESC, uuid);


--
-- Name: index_pipeline_instances_on_owner_uuid; Type: INDEX; Schema: public; Owner: -
--

CREATE INDEX index_pipeline_instances_on_owner_uuid ON public.pipeline_instances USING btree (owner_uuid);


--
-- Name: index_pipeline_instances_on_uuid; Type: INDEX; Schema: public; Owner: -
--

CREATE UNIQUE INDEX index_pipeline_instances_on_uuid ON public.pipeline_instances USING btree (uuid);


--
-- Name: index_pipeline_templates_on_created_at; Type: INDEX; Schema: public; Owner: -
--

CREATE INDEX index_pipeline_templates_on_created_at ON public.pipeline_templates USING btree (created_at);


--
-- Name: index_pipeline_templates_on_modified_at; Type: INDEX; Schema: public; Owner: -
--

CREATE INDEX index_pipeline_templates_on_modified_at ON public.pipeline_templates USING btree (modified_at);


--
-- Name: index_pipeline_templates_on_modified_at_uuid; Type: INDEX; Schema: public; Owner: -
--

CREATE INDEX index_pipeline_templates_on_modified_at_uuid ON public.pipeline_templates USING btree (modified_at DESC, uuid);


--
-- Name: index_pipeline_templates_on_owner_uuid; Type: INDEX; Schema: public; Owner: -
--

CREATE INDEX index_pipeline_templates_on_owner_uuid ON public.pipeline_templates USING btree (owner_uuid);


--
-- Name: index_pipeline_templates_on_uuid; Type: INDEX; Schema: public; Owner: -
--

CREATE UNIQUE INDEX index_pipeline_templates_on_uuid ON public.pipeline_templates USING btree (uuid);


--
-- Name: index_repositories_on_modified_at_uuid; Type: INDEX; Schema: public; Owner: -
--

CREATE INDEX index_repositories_on_modified_at_uuid ON public.repositories USING btree (modified_at DESC, uuid);


--
-- Name: index_repositories_on_name; Type: INDEX; Schema: public; Owner: -
--

CREATE UNIQUE INDEX index_repositories_on_name ON public.repositories USING btree (name);


--
-- Name: index_repositories_on_owner_uuid; Type: INDEX; Schema: public; Owner: -
--

CREATE INDEX index_repositories_on_owner_uuid ON public.repositories USING btree (owner_uuid);


--
-- Name: index_repositories_on_uuid; Type: INDEX; Schema: public; Owner: -
--

CREATE UNIQUE INDEX index_repositories_on_uuid ON public.repositories USING btree (uuid);


--
-- Name: index_specimens_on_created_at; Type: INDEX; Schema: public; Owner: -
--

CREATE INDEX index_specimens_on_created_at ON public.specimens USING btree (created_at);


--
-- Name: index_specimens_on_modified_at; Type: INDEX; Schema: public; Owner: -
--

CREATE INDEX index_specimens_on_modified_at ON public.specimens USING btree (modified_at);


--
-- Name: index_specimens_on_owner_uuid; Type: INDEX; Schema: public; Owner: -
--

CREATE INDEX index_specimens_on_owner_uuid ON public.specimens USING btree (owner_uuid);


--
-- Name: index_specimens_on_uuid; Type: INDEX; Schema: public; Owner: -
--

CREATE UNIQUE INDEX index_specimens_on_uuid ON public.specimens USING btree (uuid);


--
-- Name: index_traits_on_name; Type: INDEX; Schema: public; Owner: -
--

CREATE INDEX index_traits_on_name ON public.traits USING btree (name);


--
-- Name: index_traits_on_owner_uuid; Type: INDEX; Schema: public; Owner: -
--

CREATE INDEX index_traits_on_owner_uuid ON public.traits USING btree (owner_uuid);


--
-- Name: index_traits_on_uuid; Type: INDEX; Schema: public; Owner: -
--

CREATE UNIQUE INDEX index_traits_on_uuid ON public.traits USING btree (uuid);


--
-- Name: index_users_on_created_at; Type: INDEX; Schema: public; Owner: -
--

CREATE INDEX index_users_on_created_at ON public.users USING btree (created_at);


--
-- Name: index_users_on_modified_at; Type: INDEX; Schema: public; Owner: -
--

CREATE INDEX index_users_on_modified_at ON public.users USING btree (modified_at);


--
-- Name: index_users_on_modified_at_uuid; Type: INDEX; Schema: public; Owner: -
--

CREATE INDEX index_users_on_modified_at_uuid ON public.users USING btree (modified_at DESC, uuid);


--
-- Name: index_users_on_owner_uuid; Type: INDEX; Schema: public; Owner: -
--

CREATE INDEX index_users_on_owner_uuid ON public.users USING btree (owner_uuid);


--
-- Name: index_users_on_username; Type: INDEX; Schema: public; Owner: -
--

CREATE UNIQUE INDEX index_users_on_username ON public.users USING btree (username);


--
-- Name: index_users_on_uuid; Type: INDEX; Schema: public; Owner: -
--

CREATE UNIQUE INDEX index_users_on_uuid ON public.users USING btree (uuid);


--
-- Name: index_virtual_machines_on_hostname; Type: INDEX; Schema: public; Owner: -
--

CREATE INDEX index_virtual_machines_on_hostname ON public.virtual_machines USING btree (hostname);


--
-- Name: index_virtual_machines_on_modified_at_uuid; Type: INDEX; Schema: public; Owner: -
--

CREATE INDEX index_virtual_machines_on_modified_at_uuid ON public.virtual_machines USING btree (modified_at DESC, uuid);


--
-- Name: index_virtual_machines_on_owner_uuid; Type: INDEX; Schema: public; Owner: -
--

CREATE INDEX index_virtual_machines_on_owner_uuid ON public.virtual_machines USING btree (owner_uuid);


--
-- Name: index_virtual_machines_on_uuid; Type: INDEX; Schema: public; Owner: -
--

CREATE UNIQUE INDEX index_virtual_machines_on_uuid ON public.virtual_machines USING btree (uuid);


--
-- Name: index_workflows_on_modified_at_uuid; Type: INDEX; Schema: public; Owner: -
--

CREATE INDEX index_workflows_on_modified_at_uuid ON public.workflows USING btree (modified_at DESC, uuid);


--
-- Name: index_workflows_on_owner_uuid; Type: INDEX; Schema: public; Owner: -
--

CREATE INDEX index_workflows_on_owner_uuid ON public.workflows USING btree (owner_uuid);


--
-- Name: index_workflows_on_uuid; Type: INDEX; Schema: public; Owner: -
--

CREATE UNIQUE INDEX index_workflows_on_uuid ON public.workflows USING btree (uuid);


--
-- Name: job_tasks_search_index; Type: INDEX; Schema: public; Owner: -
--

CREATE INDEX job_tasks_search_index ON public.job_tasks USING btree (uuid, owner_uuid, modified_by_client_uuid, modified_by_user_uuid, job_uuid, created_by_job_task_uuid);


--
-- Name: jobs_full_text_search_idx; Type: INDEX; Schema: public; Owner: -
--

CREATE INDEX jobs_full_text_search_idx ON public.jobs USING gin (to_tsvector('english'::regconfig, (((((((((((((((((((((((((((((((((((((((((((COALESCE(uuid, ''::character varying))::text || ' '::text) || (COALESCE(owner_uuid, ''::character varying))::text) || ' '::text) || (COALESCE(modified_by_client_uuid, ''::character varying))::text) || ' '::text) || (COALESCE(modified_by_user_uuid, ''::character varying))::text) || ' '::text) || (COALESCE(submit_id, ''::character varying))::text) || ' '::text) || (COALESCE(script, ''::character varying))::text) || ' '::text) || (COALESCE(script_version, ''::character varying))::text) || ' '::text) || COALESCE(script_parameters, ''::text)) || ' '::text) || (COALESCE(cancelled_by_client_uuid, ''::character varying))::text) || ' '::text) || (COALESCE(cancelled_by_user_uuid, ''::character varying))::text) || ' '::text) || (COALESCE(output, ''::character varying))::text) || ' '::text) || (COALESCE(is_locked_by_uuid, ''::character varying))::text) || ' '::text) || (COALESCE(log, ''::character varying))::text) || ' '::text) || COALESCE(tasks_summary, ''::text)) || ' '::text) || COALESCE(runtime_constraints, ''::text)) || ' '::text) || (COALESCE(repository, ''::character varying))::text) || ' '::text) || (COALESCE(supplied_script_version, ''::character varying))::text) || ' '::text) || (COALESCE(docker_image_locator, ''::character varying))::text) || ' '::text) || (COALESCE(description, ''::character varying))::text) || ' '::text) || (COALESCE(state, ''::character varying))::text) || ' '::text) || (COALESCE(arvados_sdk_version, ''::character varying))::text) || ' '::text) || COALESCE(components, ''::text))));


--
-- Name: jobs_search_index; Type: INDEX; Schema: public; Owner: -
--

CREATE INDEX jobs_search_index ON public.jobs USING btree (uuid, owner_uuid, modified_by_client_uuid, modified_by_user_uuid, submit_id, script, script_version, cancelled_by_client_uuid, cancelled_by_user_uuid, output, is_locked_by_uuid, log, repository, supplied_script_version, docker_image_locator, state, arvados_sdk_version);


--
-- Name: keep_disks_search_index; Type: INDEX; Schema: public; Owner: -
--

CREATE INDEX keep_disks_search_index ON public.keep_disks USING btree (uuid, owner_uuid, modified_by_client_uuid, modified_by_user_uuid, ping_secret, node_uuid, filesystem_uuid, keep_service_uuid);


--
-- Name: keep_services_search_index; Type: INDEX; Schema: public; Owner: -
--

CREATE INDEX keep_services_search_index ON public.keep_services USING btree (uuid, owner_uuid, modified_by_client_uuid, modified_by_user_uuid, service_host, service_type);


--
-- Name: links_index_on_properties; Type: INDEX; Schema: public; Owner: -
--

CREATE INDEX links_index_on_properties ON public.links USING gin (properties);


--
-- Name: links_search_index; Type: INDEX; Schema: public; Owner: -
--

CREATE INDEX links_search_index ON public.links USING btree (uuid, owner_uuid, modified_by_client_uuid, modified_by_user_uuid, tail_uuid, link_class, name, head_uuid);


--
-- Name: links_tail_name_unique_if_link_class_name; Type: INDEX; Schema: public; Owner: -
--

CREATE UNIQUE INDEX links_tail_name_unique_if_link_class_name ON public.links USING btree (tail_uuid, name) WHERE ((link_class)::text = 'name'::text);


--
-- Name: logs_search_index; Type: INDEX; Schema: public; Owner: -
--

CREATE INDEX logs_search_index ON public.logs USING btree (uuid, owner_uuid, modified_by_client_uuid, modified_by_user_uuid, object_uuid, event_type, object_owner_uuid);


--
-- Name: nodes_index_on_info; Type: INDEX; Schema: public; Owner: -
--

CREATE INDEX nodes_index_on_info ON public.nodes USING gin (info);


--
-- Name: nodes_index_on_properties; Type: INDEX; Schema: public; Owner: -
--

CREATE INDEX nodes_index_on_properties ON public.nodes USING gin (properties);


--
-- Name: nodes_search_index; Type: INDEX; Schema: public; Owner: -
--

CREATE INDEX nodes_search_index ON public.nodes USING btree (uuid, owner_uuid, modified_by_client_uuid, modified_by_user_uuid, hostname, domain, ip_address, job_uuid);


--
-- Name: permission_target_trashed; Type: INDEX; Schema: public; Owner: -
--

CREATE INDEX permission_target_trashed ON public.materialized_permission_view USING btree (trashed, target_uuid);


--
-- Name: permission_target_user_trashed_level; Type: INDEX; Schema: public; Owner: -
--

CREATE INDEX permission_target_user_trashed_level ON public.materialized_permission_view USING btree (user_uuid, trashed, perm_level);


--
-- Name: pipeline_instances_full_text_search_idx; Type: INDEX; Schema: public; Owner: -
--

CREATE INDEX pipeline_instances_full_text_search_idx ON public.pipeline_instances USING gin (to_tsvector('english'::regconfig, (((((((((((((((((((((COALESCE(uuid, ''::character varying))::text || ' '::text) || (COALESCE(owner_uuid, ''::character varying))::text) || ' '::text) || (COALESCE(modified_by_client_uuid, ''::character varying))::text) || ' '::text) || (COALESCE(modified_by_user_uuid, ''::character varying))::text) || ' '::text) || (COALESCE(pipeline_template_uuid, ''::character varying))::text) || ' '::text) || (COALESCE(name, ''::character varying))::text) || ' '::text) || COALESCE(components, ''::text)) || ' '::text) || COALESCE(properties, ''::text)) || ' '::text) || (COALESCE(state, ''::character varying))::text) || ' '::text) || COALESCE(components_summary, ''::text)) || ' '::text) || (COALESCE(description, ''::character varying))::text)));


--
-- Name: pipeline_instances_search_index; Type: INDEX; Schema: public; Owner: -
--

CREATE INDEX pipeline_instances_search_index ON public.pipeline_instances USING btree (uuid, owner_uuid, modified_by_client_uuid, modified_by_user_uuid, pipeline_template_uuid, name, state);


--
-- Name: pipeline_template_owner_uuid_name_unique; Type: INDEX; Schema: public; Owner: -
--

CREATE UNIQUE INDEX pipeline_template_owner_uuid_name_unique ON public.pipeline_templates USING btree (owner_uuid, name);


--
-- Name: pipeline_templates_full_text_search_idx; Type: INDEX; Schema: public; Owner: -
--

CREATE INDEX pipeline_templates_full_text_search_idx ON public.pipeline_templates USING gin (to_tsvector('english'::regconfig, (((((((((((((COALESCE(uuid, ''::character varying))::text || ' '::text) || (COALESCE(owner_uuid, ''::character varying))::text) || ' '::text) || (COALESCE(modified_by_client_uuid, ''::character varying))::text) || ' '::text) || (COALESCE(modified_by_user_uuid, ''::character varying))::text) || ' '::text) || (COALESCE(name, ''::character varying))::text) || ' '::text) || COALESCE(components, ''::text)) || ' '::text) || (COALESCE(description, ''::character varying))::text)));


--
-- Name: pipeline_templates_search_index; Type: INDEX; Schema: public; Owner: -
--

CREATE INDEX pipeline_templates_search_index ON public.pipeline_templates USING btree (uuid, owner_uuid, modified_by_client_uuid, modified_by_user_uuid, name);


--
-- Name: repositories_search_index; Type: INDEX; Schema: public; Owner: -
--

CREATE INDEX repositories_search_index ON public.repositories USING btree (uuid, owner_uuid, modified_by_client_uuid, modified_by_user_uuid, name);


--
-- Name: specimens_search_index; Type: INDEX; Schema: public; Owner: -
--

CREATE INDEX specimens_search_index ON public.specimens USING btree (uuid, owner_uuid, modified_by_client_uuid, modified_by_user_uuid, material);


--
-- Name: traits_search_index; Type: INDEX; Schema: public; Owner: -
--

CREATE INDEX traits_search_index ON public.traits USING btree (uuid, owner_uuid, modified_by_client_uuid, modified_by_user_uuid, name);


--
-- Name: unique_schema_migrations; Type: INDEX; Schema: public; Owner: -
--

CREATE UNIQUE INDEX unique_schema_migrations ON public.schema_migrations USING btree (version);


--
-- Name: users_search_index; Type: INDEX; Schema: public; Owner: -
--

CREATE INDEX users_search_index ON public.users USING btree (uuid, owner_uuid, modified_by_client_uuid, modified_by_user_uuid, email, first_name, last_name, identity_url, default_owner_uuid, username, redirect_to_user_uuid);


--
-- Name: virtual_machines_search_index; Type: INDEX; Schema: public; Owner: -
--

CREATE INDEX virtual_machines_search_index ON public.virtual_machines USING btree (uuid, owner_uuid, modified_by_client_uuid, modified_by_user_uuid, hostname);


--
-- Name: workflows_full_text_search_idx; Type: INDEX; Schema: public; Owner: -
--

CREATE INDEX workflows_full_text_search_idx ON public.workflows USING gin (to_tsvector('english'::regconfig, (((((((((((COALESCE(uuid, ''::character varying))::text || ' '::text) || (COALESCE(owner_uuid, ''::character varying))::text) || ' '::text) || (COALESCE(modified_by_client_uuid, ''::character varying))::text) || ' '::text) || (COALESCE(modified_by_user_uuid, ''::character varying))::text) || ' '::text) || (COALESCE(name, ''::character varying))::text) || ' '::text) || COALESCE(description, ''::text))));


--
-- Name: workflows_search_idx; Type: INDEX; Schema: public; Owner: -
--

CREATE INDEX workflows_search_idx ON public.workflows USING btree (uuid, owner_uuid, modified_by_client_uuid, modified_by_user_uuid, name);


--
-- PostgreSQL database dump complete
--

SET search_path TO "$user", public;

INSERT INTO schema_migrations (version) VALUES ('20121016005009');

INSERT INTO schema_migrations (version) VALUES ('20130105203021');

INSERT INTO schema_migrations (version) VALUES ('20130105224358');

INSERT INTO schema_migrations (version) VALUES ('20130105224618');

INSERT INTO schema_migrations (version) VALUES ('20130107181109');

INSERT INTO schema_migrations (version) VALUES ('20130107212832');

INSERT INTO schema_migrations (version) VALUES ('20130109175700');

INSERT INTO schema_migrations (version) VALUES ('20130109220548');

INSERT INTO schema_migrations (version) VALUES ('20130113214204');

INSERT INTO schema_migrations (version) VALUES ('20130116024233');

INSERT INTO schema_migrations (version) VALUES ('20130116215213');

INSERT INTO schema_migrations (version) VALUES ('20130118002239');

INSERT INTO schema_migrations (version) VALUES ('20130122020042');

INSERT INTO schema_migrations (version) VALUES ('20130122201442');

INSERT INTO schema_migrations (version) VALUES ('20130122221616');

INSERT INTO schema_migrations (version) VALUES ('20130123174514');

INSERT INTO schema_migrations (version) VALUES ('20130123180224');

INSERT INTO schema_migrations (version) VALUES ('20130123180228');

INSERT INTO schema_migrations (version) VALUES ('20130125220425');

INSERT INTO schema_migrations (version) VALUES ('20130128202518');

INSERT INTO schema_migrations (version) VALUES ('20130128231343');

INSERT INTO schema_migrations (version) VALUES ('20130130205749');

INSERT INTO schema_migrations (version) VALUES ('20130203104818');

INSERT INTO schema_migrations (version) VALUES ('20130203104824');

INSERT INTO schema_migrations (version) VALUES ('20130203115329');

INSERT INTO schema_migrations (version) VALUES ('20130207195855');

INSERT INTO schema_migrations (version) VALUES ('20130218181504');

INSERT INTO schema_migrations (version) VALUES ('20130226170000');

INSERT INTO schema_migrations (version) VALUES ('20130313175417');

INSERT INTO schema_migrations (version) VALUES ('20130315155820');

INSERT INTO schema_migrations (version) VALUES ('20130315183626');

INSERT INTO schema_migrations (version) VALUES ('20130315213205');

INSERT INTO schema_migrations (version) VALUES ('20130318002138');

INSERT INTO schema_migrations (version) VALUES ('20130319165853');

INSERT INTO schema_migrations (version) VALUES ('20130319180730');

INSERT INTO schema_migrations (version) VALUES ('20130319194637');

INSERT INTO schema_migrations (version) VALUES ('20130319201431');

INSERT INTO schema_migrations (version) VALUES ('20130319235957');

INSERT INTO schema_migrations (version) VALUES ('20130320000107');

INSERT INTO schema_migrations (version) VALUES ('20130326173804');

INSERT INTO schema_migrations (version) VALUES ('20130326182917');

INSERT INTO schema_migrations (version) VALUES ('20130415020241');

INSERT INTO schema_migrations (version) VALUES ('20130425024459');

INSERT INTO schema_migrations (version) VALUES ('20130425214427');

INSERT INTO schema_migrations (version) VALUES ('20130523060112');

INSERT INTO schema_migrations (version) VALUES ('20130523060213');

INSERT INTO schema_migrations (version) VALUES ('20130524042319');

INSERT INTO schema_migrations (version) VALUES ('20130528134100');

INSERT INTO schema_migrations (version) VALUES ('20130606183519');

INSERT INTO schema_migrations (version) VALUES ('20130608053730');

INSERT INTO schema_migrations (version) VALUES ('20130610202538');

INSERT INTO schema_migrations (version) VALUES ('20130611163736');

INSERT INTO schema_migrations (version) VALUES ('20130612042554');

INSERT INTO schema_migrations (version) VALUES ('20130617150007');

INSERT INTO schema_migrations (version) VALUES ('20130626002829');

INSERT INTO schema_migrations (version) VALUES ('20130626022810');

INSERT INTO schema_migrations (version) VALUES ('20130627154537');

INSERT INTO schema_migrations (version) VALUES ('20130627184333');

INSERT INTO schema_migrations (version) VALUES ('20130708163414');

INSERT INTO schema_migrations (version) VALUES ('20130708182912');

INSERT INTO schema_migrations (version) VALUES ('20130708185153');

INSERT INTO schema_migrations (version) VALUES ('20130724153034');

INSERT INTO schema_migrations (version) VALUES ('20131007180607');

INSERT INTO schema_migrations (version) VALUES ('20140117231056');

INSERT INTO schema_migrations (version) VALUES ('20140124222114');

INSERT INTO schema_migrations (version) VALUES ('20140129184311');

INSERT INTO schema_migrations (version) VALUES ('20140317135600');

INSERT INTO schema_migrations (version) VALUES ('20140319160547');

INSERT INTO schema_migrations (version) VALUES ('20140321191343');

INSERT INTO schema_migrations (version) VALUES ('20140324024606');

INSERT INTO schema_migrations (version) VALUES ('20140325175653');

INSERT INTO schema_migrations (version) VALUES ('20140402001908');

INSERT INTO schema_migrations (version) VALUES ('20140407184311');

INSERT INTO schema_migrations (version) VALUES ('20140421140924');

INSERT INTO schema_migrations (version) VALUES ('20140421151939');

INSERT INTO schema_migrations (version) VALUES ('20140421151940');

INSERT INTO schema_migrations (version) VALUES ('20140422011506');

INSERT INTO schema_migrations (version) VALUES ('20140423132913');

INSERT INTO schema_migrations (version) VALUES ('20140423133559');

INSERT INTO schema_migrations (version) VALUES ('20140501165548');

INSERT INTO schema_migrations (version) VALUES ('20140519205916');

INSERT INTO schema_migrations (version) VALUES ('20140527152921');

INSERT INTO schema_migrations (version) VALUES ('20140530200539');

INSERT INTO schema_migrations (version) VALUES ('20140601022548');

INSERT INTO schema_migrations (version) VALUES ('20140602143352');

INSERT INTO schema_migrations (version) VALUES ('20140607150616');

INSERT INTO schema_migrations (version) VALUES ('20140611173003');

INSERT INTO schema_migrations (version) VALUES ('20140627210837');

INSERT INTO schema_migrations (version) VALUES ('20140709172343');

INSERT INTO schema_migrations (version) VALUES ('20140714184006');

INSERT INTO schema_migrations (version) VALUES ('20140811184643');

INSERT INTO schema_migrations (version) VALUES ('20140817035914');

INSERT INTO schema_migrations (version) VALUES ('20140818125735');

INSERT INTO schema_migrations (version) VALUES ('20140826180337');

INSERT INTO schema_migrations (version) VALUES ('20140828141043');

INSERT INTO schema_migrations (version) VALUES ('20140909183946');

INSERT INTO schema_migrations (version) VALUES ('20140911221252');

INSERT INTO schema_migrations (version) VALUES ('20140918141529');

INSERT INTO schema_migrations (version) VALUES ('20140918153541');

INSERT INTO schema_migrations (version) VALUES ('20140918153705');

INSERT INTO schema_migrations (version) VALUES ('20140924091559');

INSERT INTO schema_migrations (version) VALUES ('20141111133038');

INSERT INTO schema_migrations (version) VALUES ('20141208164553');

INSERT INTO schema_migrations (version) VALUES ('20141208174553');

INSERT INTO schema_migrations (version) VALUES ('20141208174653');

INSERT INTO schema_migrations (version) VALUES ('20141208185217');

INSERT INTO schema_migrations (version) VALUES ('20150122175935');

INSERT INTO schema_migrations (version) VALUES ('20150123142953');

INSERT INTO schema_migrations (version) VALUES ('20150203180223');

INSERT INTO schema_migrations (version) VALUES ('20150206210804');

INSERT INTO schema_migrations (version) VALUES ('20150206230342');

INSERT INTO schema_migrations (version) VALUES ('20150216193428');

INSERT INTO schema_migrations (version) VALUES ('20150303210106');

INSERT INTO schema_migrations (version) VALUES ('20150312151136');

INSERT INTO schema_migrations (version) VALUES ('20150317132720');

INSERT INTO schema_migrations (version) VALUES ('20150324152204');

INSERT INTO schema_migrations (version) VALUES ('20150423145759');

INSERT INTO schema_migrations (version) VALUES ('20150512193020');

INSERT INTO schema_migrations (version) VALUES ('20150526180251');

INSERT INTO schema_migrations (version) VALUES ('20151202151426');

INSERT INTO schema_migrations (version) VALUES ('20151215134304');

INSERT INTO schema_migrations (version) VALUES ('20151229214707');

INSERT INTO schema_migrations (version) VALUES ('20160208210629');

INSERT INTO schema_migrations (version) VALUES ('20160209155729');

INSERT INTO schema_migrations (version) VALUES ('20160324144017');

INSERT INTO schema_migrations (version) VALUES ('20160506175108');

INSERT INTO schema_migrations (version) VALUES ('20160509143250');

INSERT INTO schema_migrations (version) VALUES ('20160808151559');

INSERT INTO schema_migrations (version) VALUES ('20160819195557');

INSERT INTO schema_migrations (version) VALUES ('20160819195725');

INSERT INTO schema_migrations (version) VALUES ('20160901210110');

INSERT INTO schema_migrations (version) VALUES ('20160909181442');

INSERT INTO schema_migrations (version) VALUES ('20160926194129');

INSERT INTO schema_migrations (version) VALUES ('20161019171346');

INSERT INTO schema_migrations (version) VALUES ('20161111143147');

INSERT INTO schema_migrations (version) VALUES ('20161115171221');

INSERT INTO schema_migrations (version) VALUES ('20161115174218');

INSERT INTO schema_migrations (version) VALUES ('20161213172944');

INSERT INTO schema_migrations (version) VALUES ('20161222153434');

INSERT INTO schema_migrations (version) VALUES ('20161223090712');

INSERT INTO schema_migrations (version) VALUES ('20170102153111');

INSERT INTO schema_migrations (version) VALUES ('20170105160301');

INSERT INTO schema_migrations (version) VALUES ('20170105160302');

INSERT INTO schema_migrations (version) VALUES ('20170216170823');

INSERT INTO schema_migrations (version) VALUES ('20170301225558');

INSERT INTO schema_migrations (version) VALUES ('20170319063406');

INSERT INTO schema_migrations (version) VALUES ('20170328215436');

INSERT INTO schema_migrations (version) VALUES ('20170330012505');

INSERT INTO schema_migrations (version) VALUES ('20170419173031');

INSERT INTO schema_migrations (version) VALUES ('20170419173712');

INSERT INTO schema_migrations (version) VALUES ('20170419175801');

INSERT INTO schema_migrations (version) VALUES ('20170628185847');

INSERT INTO schema_migrations (version) VALUES ('20170704160233');

INSERT INTO schema_migrations (version) VALUES ('20170706141334');

INSERT INTO schema_migrations (version) VALUES ('20170824202826');

INSERT INTO schema_migrations (version) VALUES ('20170906224040');

INSERT INTO schema_migrations (version) VALUES ('20171027183824');

INSERT INTO schema_migrations (version) VALUES ('20171208203841');

INSERT INTO schema_migrations (version) VALUES ('20171212153352');

INSERT INTO schema_migrations (version) VALUES ('20180216203422');

INSERT INTO schema_migrations (version) VALUES ('20180228220311');

INSERT INTO schema_migrations (version) VALUES ('20180313180114');

INSERT INTO schema_migrations (version) VALUES ('20180501182859');

INSERT INTO schema_migrations (version) VALUES ('20180514135529');

INSERT INTO schema_migrations (version) VALUES ('20180607175050');

INSERT INTO schema_migrations (version) VALUES ('20180608123145');

INSERT INTO schema_migrations (version) VALUES ('20180806133039');

INSERT INTO schema_migrations (version) VALUES ('20180820130357');

INSERT INTO schema_migrations (version) VALUES ('20180820132617');

INSERT INTO schema_migrations (version) VALUES ('20180820135808');

<<<<<<< HEAD
INSERT INTO schema_migrations (version) VALUES ('20180824155207');
=======
INSERT INTO schema_migrations (version) VALUES ('20180824152014');
>>>>>>> 9d413ff4
<|MERGE_RESOLUTION|>--- conflicted
+++ resolved
@@ -1928,17 +1928,17 @@
 
 
 --
-<<<<<<< HEAD
 -- Name: index_containers_on_queued_state; Type: INDEX; Schema: public; Owner: -
 --
 
 CREATE INDEX index_containers_on_queued_state ON public.containers USING btree (state, ((priority > 0)));
-=======
+
+
+--
 -- Name: index_containers_on_reuse_columns; Type: INDEX; Schema: public; Owner: -
 --
 
 CREATE INDEX index_containers_on_reuse_columns ON public.containers USING btree (md5(command), cwd, md5(environment), output_path, container_image, md5(mounts), secret_mounts_md5, md5(runtime_constraints));
->>>>>>> 9d413ff4
 
 
 --
@@ -3155,8 +3155,6 @@
 
 INSERT INTO schema_migrations (version) VALUES ('20180820135808');
 
-<<<<<<< HEAD
+INSERT INTO schema_migrations (version) VALUES ('20180824152014');
+
 INSERT INTO schema_migrations (version) VALUES ('20180824155207');
-=======
-INSERT INTO schema_migrations (version) VALUES ('20180824152014');
->>>>>>> 9d413ff4
