--- conflicted
+++ resolved
@@ -3142,12 +3142,10 @@
 
 INSERT INTO schema_migrations (version) VALUES ('20180806133039');
 
-<<<<<<< HEAD
+INSERT INTO schema_migrations (version) VALUES ('20180820130357');
+
 INSERT INTO schema_migrations (version) VALUES ('20180820132617');
 
+INSERT INTO schema_migrations (version) VALUES ('20180820135808');
+
 INSERT INTO schema_migrations (version) VALUES ('20180824155207');
-=======
-INSERT INTO schema_migrations (version) VALUES ('20180820130357');
-
-INSERT INTO schema_migrations (version) VALUES ('20180820135808');
->>>>>>> e73008e4
