--
-- PostgreSQL database dump
--

SET statement_timeout = 0;
SET client_encoding = 'UTF8';
SET standard_conforming_strings = on;
SET check_function_bodies = false;
SET client_min_messages = warning;

--
-- Name: plpgsql; Type: EXTENSION; Schema: -; Owner: -
--

CREATE EXTENSION IF NOT EXISTS plpgsql WITH SCHEMA pg_catalog;


--
-- Name: EXTENSION plpgsql; Type: COMMENT; Schema: -; Owner: -
--

COMMENT ON EXTENSION plpgsql IS 'PL/pgSQL procedural language';


SET search_path = public, pg_catalog;

SET default_tablespace = '';

SET default_with_oids = false;

--
-- Name: api_client_authorizations; Type: TABLE; Schema: public; Owner: -; Tablespace: 
--

CREATE TABLE api_client_authorizations (
    id integer NOT NULL,
    api_token character varying(255) NOT NULL,
    api_client_id integer NOT NULL,
    user_id integer NOT NULL,
    created_by_ip_address character varying(255),
    last_used_by_ip_address character varying(255),
    last_used_at timestamp without time zone,
    expires_at timestamp without time zone,
    created_at timestamp without time zone NOT NULL,
    updated_at timestamp without time zone NOT NULL,
    default_owner_uuid character varying(255),
    scopes text DEFAULT '---
- all
'::text NOT NULL
);


--
-- Name: api_client_authorizations_id_seq; Type: SEQUENCE; Schema: public; Owner: -
--

CREATE SEQUENCE api_client_authorizations_id_seq
    START WITH 1
    INCREMENT BY 1
    NO MINVALUE
    NO MAXVALUE
    CACHE 1;


--
-- Name: api_client_authorizations_id_seq; Type: SEQUENCE OWNED BY; Schema: public; Owner: -
--

ALTER SEQUENCE api_client_authorizations_id_seq OWNED BY api_client_authorizations.id;


--
-- Name: api_clients; Type: TABLE; Schema: public; Owner: -; Tablespace: 
--

CREATE TABLE api_clients (
    id integer NOT NULL,
    uuid character varying(255),
    owner_uuid character varying(255),
    modified_by_client_uuid character varying(255),
    modified_by_user_uuid character varying(255),
    modified_at timestamp without time zone,
    name character varying(255),
    url_prefix character varying(255),
    created_at timestamp without time zone NOT NULL,
    updated_at timestamp without time zone NOT NULL,
    is_trusted boolean DEFAULT false
);


--
-- Name: api_clients_id_seq; Type: SEQUENCE; Schema: public; Owner: -
--

CREATE SEQUENCE api_clients_id_seq
    START WITH 1
    INCREMENT BY 1
    NO MINVALUE
    NO MAXVALUE
    CACHE 1;


--
-- Name: api_clients_id_seq; Type: SEQUENCE OWNED BY; Schema: public; Owner: -
--

ALTER SEQUENCE api_clients_id_seq OWNED BY api_clients.id;


--
-- Name: authorized_keys; Type: TABLE; Schema: public; Owner: -; Tablespace: 
--

CREATE TABLE authorized_keys (
    id integer NOT NULL,
    uuid character varying(255) NOT NULL,
    owner_uuid character varying(255) NOT NULL,
    modified_by_client_uuid character varying(255),
    modified_by_user_uuid character varying(255),
    modified_at timestamp without time zone,
    name character varying(255),
    key_type character varying(255),
    authorized_user_uuid character varying(255),
    public_key text,
    expires_at timestamp without time zone,
    created_at timestamp without time zone NOT NULL,
    updated_at timestamp without time zone NOT NULL
);


--
-- Name: authorized_keys_id_seq; Type: SEQUENCE; Schema: public; Owner: -
--

CREATE SEQUENCE authorized_keys_id_seq
    START WITH 1
    INCREMENT BY 1
    NO MINVALUE
    NO MAXVALUE
    CACHE 1;


--
-- Name: authorized_keys_id_seq; Type: SEQUENCE OWNED BY; Schema: public; Owner: -
--

ALTER SEQUENCE authorized_keys_id_seq OWNED BY authorized_keys.id;


--
-- Name: collections; Type: TABLE; Schema: public; Owner: -; Tablespace: 
--

CREATE TABLE collections (
    id integer NOT NULL,
    owner_uuid character varying(255),
    created_at timestamp without time zone NOT NULL,
    modified_by_client_uuid character varying(255),
    modified_by_user_uuid character varying(255),
    modified_at timestamp without time zone,
    portable_data_hash character varying(255),
    redundancy integer,
    redundancy_confirmed_by_client_uuid character varying(255),
    redundancy_confirmed_at timestamp without time zone,
    redundancy_confirmed_as integer,
    updated_at timestamp without time zone NOT NULL,
    uuid character varying(255),
    manifest_text text,
    name character varying(255),
    description character varying(524288),
    properties text,
    expires_at date,
    file_names character varying(8192)
);


--
-- Name: collections_id_seq; Type: SEQUENCE; Schema: public; Owner: -
--

CREATE SEQUENCE collections_id_seq
    START WITH 1
    INCREMENT BY 1
    NO MINVALUE
    NO MAXVALUE
    CACHE 1;


--
-- Name: collections_id_seq; Type: SEQUENCE OWNED BY; Schema: public; Owner: -
--

ALTER SEQUENCE collections_id_seq OWNED BY collections.id;


--
-- Name: commit_ancestors; Type: TABLE; Schema: public; Owner: -; Tablespace: 
--

CREATE TABLE commit_ancestors (
    id integer NOT NULL,
    repository_name character varying(255),
    descendant character varying(255) NOT NULL,
    ancestor character varying(255) NOT NULL,
    "is" boolean DEFAULT false NOT NULL,
    created_at timestamp without time zone NOT NULL,
    updated_at timestamp without time zone NOT NULL
);


--
-- Name: commit_ancestors_id_seq; Type: SEQUENCE; Schema: public; Owner: -
--

CREATE SEQUENCE commit_ancestors_id_seq
    START WITH 1
    INCREMENT BY 1
    NO MINVALUE
    NO MAXVALUE
    CACHE 1;


--
-- Name: commit_ancestors_id_seq; Type: SEQUENCE OWNED BY; Schema: public; Owner: -
--

ALTER SEQUENCE commit_ancestors_id_seq OWNED BY commit_ancestors.id;


--
-- Name: commits; Type: TABLE; Schema: public; Owner: -; Tablespace: 
--

CREATE TABLE commits (
    id integer NOT NULL,
    repository_name character varying(255),
    sha1 character varying(255),
    message character varying(255),
    created_at timestamp without time zone NOT NULL,
    updated_at timestamp without time zone NOT NULL
);


--
-- Name: commits_id_seq; Type: SEQUENCE; Schema: public; Owner: -
--

CREATE SEQUENCE commits_id_seq
    START WITH 1
    INCREMENT BY 1
    NO MINVALUE
    NO MAXVALUE
    CACHE 1;


--
-- Name: commits_id_seq; Type: SEQUENCE OWNED BY; Schema: public; Owner: -
--

ALTER SEQUENCE commits_id_seq OWNED BY commits.id;


--
-- Name: groups; Type: TABLE; Schema: public; Owner: -; Tablespace: 
--

CREATE TABLE groups (
    id integer NOT NULL,
    uuid character varying(255),
    owner_uuid character varying(255),
    created_at timestamp without time zone NOT NULL,
    modified_by_client_uuid character varying(255),
    modified_by_user_uuid character varying(255),
    modified_at timestamp without time zone,
    name character varying(255) NOT NULL,
    description character varying(524288),
    updated_at timestamp without time zone NOT NULL,
    group_class character varying(255)
);


--
-- Name: groups_id_seq; Type: SEQUENCE; Schema: public; Owner: -
--

CREATE SEQUENCE groups_id_seq
    START WITH 1
    INCREMENT BY 1
    NO MINVALUE
    NO MAXVALUE
    CACHE 1;


--
-- Name: groups_id_seq; Type: SEQUENCE OWNED BY; Schema: public; Owner: -
--

ALTER SEQUENCE groups_id_seq OWNED BY groups.id;


--
-- Name: humans; Type: TABLE; Schema: public; Owner: -; Tablespace: 
--

CREATE TABLE humans (
    id integer NOT NULL,
    uuid character varying(255) NOT NULL,
    owner_uuid character varying(255) NOT NULL,
    modified_by_client_uuid character varying(255),
    modified_by_user_uuid character varying(255),
    modified_at timestamp without time zone,
    properties text,
    created_at timestamp without time zone NOT NULL,
    updated_at timestamp without time zone NOT NULL
);


--
-- Name: humans_id_seq; Type: SEQUENCE; Schema: public; Owner: -
--

CREATE SEQUENCE humans_id_seq
    START WITH 1
    INCREMENT BY 1
    NO MINVALUE
    NO MAXVALUE
    CACHE 1;


--
-- Name: humans_id_seq; Type: SEQUENCE OWNED BY; Schema: public; Owner: -
--

ALTER SEQUENCE humans_id_seq OWNED BY humans.id;


--
-- Name: job_tasks; Type: TABLE; Schema: public; Owner: -; Tablespace: 
--

CREATE TABLE job_tasks (
    id integer NOT NULL,
    uuid character varying(255),
    owner_uuid character varying(255),
    modified_by_client_uuid character varying(255),
    modified_by_user_uuid character varying(255),
    modified_at timestamp without time zone,
    job_uuid character varying(255),
    sequence integer,
    parameters text,
    output text,
    progress double precision,
    success boolean,
    created_at timestamp without time zone NOT NULL,
    updated_at timestamp without time zone NOT NULL,
    created_by_job_task_uuid character varying(255),
    qsequence bigint,
    started_at timestamp without time zone,
    finished_at timestamp without time zone
);


--
-- Name: job_tasks_id_seq; Type: SEQUENCE; Schema: public; Owner: -
--

CREATE SEQUENCE job_tasks_id_seq
    START WITH 1
    INCREMENT BY 1
    NO MINVALUE
    NO MAXVALUE
    CACHE 1;


--
-- Name: job_tasks_id_seq; Type: SEQUENCE OWNED BY; Schema: public; Owner: -
--

ALTER SEQUENCE job_tasks_id_seq OWNED BY job_tasks.id;


--
-- Name: job_tasks_qsequence_seq; Type: SEQUENCE; Schema: public; Owner: -
--

CREATE SEQUENCE job_tasks_qsequence_seq
    START WITH 1
    INCREMENT BY 1
    NO MINVALUE
    NO MAXVALUE
    CACHE 1;


--
-- Name: job_tasks_qsequence_seq; Type: SEQUENCE OWNED BY; Schema: public; Owner: -
--

ALTER SEQUENCE job_tasks_qsequence_seq OWNED BY job_tasks.qsequence;


--
-- Name: jobs; Type: TABLE; Schema: public; Owner: -; Tablespace: 
--

CREATE TABLE jobs (
    id integer NOT NULL,
    uuid character varying(255),
    owner_uuid character varying(255),
    modified_by_client_uuid character varying(255),
    modified_by_user_uuid character varying(255),
    modified_at timestamp without time zone,
    submit_id character varying(255),
    script character varying(255),
    script_version character varying(255),
    script_parameters text,
    cancelled_by_client_uuid character varying(255),
    cancelled_by_user_uuid character varying(255),
    cancelled_at timestamp without time zone,
    started_at timestamp without time zone,
    finished_at timestamp without time zone,
    running boolean,
    success boolean,
    output character varying(255),
    created_at timestamp without time zone NOT NULL,
    updated_at timestamp without time zone NOT NULL,
    is_locked_by_uuid character varying(255),
    log character varying(255),
    tasks_summary text,
    runtime_constraints text,
    nondeterministic boolean,
    repository character varying(255),
    supplied_script_version character varying(255),
    docker_image_locator character varying(255),
    priority integer DEFAULT 0 NOT NULL,
    description character varying(524288),
    state character varying(255),
    arvados_sdk_version character varying(255)
);


--
-- Name: jobs_id_seq; Type: SEQUENCE; Schema: public; Owner: -
--

CREATE SEQUENCE jobs_id_seq
    START WITH 1
    INCREMENT BY 1
    NO MINVALUE
    NO MAXVALUE
    CACHE 1;


--
-- Name: jobs_id_seq; Type: SEQUENCE OWNED BY; Schema: public; Owner: -
--

ALTER SEQUENCE jobs_id_seq OWNED BY jobs.id;


--
-- Name: keep_disks; Type: TABLE; Schema: public; Owner: -; Tablespace: 
--

CREATE TABLE keep_disks (
    id integer NOT NULL,
    uuid character varying(255) NOT NULL,
    owner_uuid character varying(255) NOT NULL,
    modified_by_client_uuid character varying(255),
    modified_by_user_uuid character varying(255),
    modified_at timestamp without time zone,
    ping_secret character varying(255) NOT NULL,
    node_uuid character varying(255),
    filesystem_uuid character varying(255),
    bytes_total integer,
    bytes_free integer,
    is_readable boolean DEFAULT true NOT NULL,
    is_writable boolean DEFAULT true NOT NULL,
    last_read_at timestamp without time zone,
    last_write_at timestamp without time zone,
    last_ping_at timestamp without time zone,
    created_at timestamp without time zone NOT NULL,
    updated_at timestamp without time zone NOT NULL,
    keep_service_uuid character varying(255)
);


--
-- Name: keep_disks_id_seq; Type: SEQUENCE; Schema: public; Owner: -
--

CREATE SEQUENCE keep_disks_id_seq
    START WITH 1
    INCREMENT BY 1
    NO MINVALUE
    NO MAXVALUE
    CACHE 1;


--
-- Name: keep_disks_id_seq; Type: SEQUENCE OWNED BY; Schema: public; Owner: -
--

ALTER SEQUENCE keep_disks_id_seq OWNED BY keep_disks.id;


--
-- Name: keep_services; Type: TABLE; Schema: public; Owner: -; Tablespace: 
--

CREATE TABLE keep_services (
    id integer NOT NULL,
    uuid character varying(255) NOT NULL,
    owner_uuid character varying(255) NOT NULL,
    modified_by_client_uuid character varying(255),
    modified_by_user_uuid character varying(255),
    modified_at timestamp without time zone,
    service_host character varying(255),
    service_port integer,
    service_ssl_flag boolean,
    service_type character varying(255),
    created_at timestamp without time zone NOT NULL,
    updated_at timestamp without time zone NOT NULL
);


--
-- Name: keep_services_id_seq; Type: SEQUENCE; Schema: public; Owner: -
--

CREATE SEQUENCE keep_services_id_seq
    START WITH 1
    INCREMENT BY 1
    NO MINVALUE
    NO MAXVALUE
    CACHE 1;


--
-- Name: keep_services_id_seq; Type: SEQUENCE OWNED BY; Schema: public; Owner: -
--

ALTER SEQUENCE keep_services_id_seq OWNED BY keep_services.id;


--
-- Name: links; Type: TABLE; Schema: public; Owner: -; Tablespace: 
--

CREATE TABLE links (
    id integer NOT NULL,
    uuid character varying(255),
    owner_uuid character varying(255),
    created_at timestamp without time zone NOT NULL,
    modified_by_client_uuid character varying(255),
    modified_by_user_uuid character varying(255),
    modified_at timestamp without time zone,
    tail_uuid character varying(255),
    link_class character varying(255),
    name character varying(255),
    head_uuid character varying(255),
    properties text,
    updated_at timestamp without time zone NOT NULL
);


--
-- Name: links_id_seq; Type: SEQUENCE; Schema: public; Owner: -
--

CREATE SEQUENCE links_id_seq
    START WITH 1
    INCREMENT BY 1
    NO MINVALUE
    NO MAXVALUE
    CACHE 1;


--
-- Name: links_id_seq; Type: SEQUENCE OWNED BY; Schema: public; Owner: -
--

ALTER SEQUENCE links_id_seq OWNED BY links.id;


--
-- Name: logs; Type: TABLE; Schema: public; Owner: -; Tablespace: 
--

CREATE TABLE logs (
    id integer NOT NULL,
    uuid character varying(255),
    owner_uuid character varying(255),
    modified_by_client_uuid character varying(255),
    modified_by_user_uuid character varying(255),
    object_uuid character varying(255),
    event_at timestamp without time zone,
    event_type character varying(255),
    summary text,
    properties text,
    created_at timestamp without time zone NOT NULL,
    updated_at timestamp without time zone NOT NULL,
    modified_at timestamp without time zone,
    object_owner_uuid character varying(255)
);


--
-- Name: logs_id_seq; Type: SEQUENCE; Schema: public; Owner: -
--

CREATE SEQUENCE logs_id_seq
    START WITH 1
    INCREMENT BY 1
    NO MINVALUE
    NO MAXVALUE
    CACHE 1;


--
-- Name: logs_id_seq; Type: SEQUENCE OWNED BY; Schema: public; Owner: -
--

ALTER SEQUENCE logs_id_seq OWNED BY logs.id;


--
-- Name: nodes; Type: TABLE; Schema: public; Owner: -; Tablespace: 
--

CREATE TABLE nodes (
    id integer NOT NULL,
    uuid character varying(255),
    owner_uuid character varying(255),
    created_at timestamp without time zone NOT NULL,
    modified_by_client_uuid character varying(255),
    modified_by_user_uuid character varying(255),
    modified_at timestamp without time zone,
    slot_number integer,
    hostname character varying(255),
    domain character varying(255),
    ip_address character varying(255),
    first_ping_at timestamp without time zone,
    last_ping_at timestamp without time zone,
    info text,
    updated_at timestamp without time zone NOT NULL,
    properties text,
    job_uuid character varying(255)
);


--
-- Name: nodes_id_seq; Type: SEQUENCE; Schema: public; Owner: -
--

CREATE SEQUENCE nodes_id_seq
    START WITH 1
    INCREMENT BY 1
    NO MINVALUE
    NO MAXVALUE
    CACHE 1;


--
-- Name: nodes_id_seq; Type: SEQUENCE OWNED BY; Schema: public; Owner: -
--

ALTER SEQUENCE nodes_id_seq OWNED BY nodes.id;


--
-- Name: pipeline_instances; Type: TABLE; Schema: public; Owner: -; Tablespace: 
--

CREATE TABLE pipeline_instances (
    id integer NOT NULL,
    uuid character varying(255),
    owner_uuid character varying(255),
    created_at timestamp without time zone NOT NULL,
    modified_by_client_uuid character varying(255),
    modified_by_user_uuid character varying(255),
    modified_at timestamp without time zone,
    pipeline_template_uuid character varying(255),
    name character varying(255),
    components text,
    updated_at timestamp without time zone NOT NULL,
    properties text,
    state character varying(255),
    components_summary text,
    started_at timestamp without time zone,
    finished_at timestamp without time zone,
    description character varying(524288)
);


--
-- Name: pipeline_instances_id_seq; Type: SEQUENCE; Schema: public; Owner: -
--

CREATE SEQUENCE pipeline_instances_id_seq
    START WITH 1
    INCREMENT BY 1
    NO MINVALUE
    NO MAXVALUE
    CACHE 1;


--
-- Name: pipeline_instances_id_seq; Type: SEQUENCE OWNED BY; Schema: public; Owner: -
--

ALTER SEQUENCE pipeline_instances_id_seq OWNED BY pipeline_instances.id;


--
-- Name: pipeline_templates; Type: TABLE; Schema: public; Owner: -; Tablespace: 
--

CREATE TABLE pipeline_templates (
    id integer NOT NULL,
    uuid character varying(255),
    owner_uuid character varying(255),
    created_at timestamp without time zone NOT NULL,
    modified_by_client_uuid character varying(255),
    modified_by_user_uuid character varying(255),
    modified_at timestamp without time zone,
    name character varying(255),
    components text,
    updated_at timestamp without time zone NOT NULL,
    description character varying(524288)
);


--
-- Name: pipeline_templates_id_seq; Type: SEQUENCE; Schema: public; Owner: -
--

CREATE SEQUENCE pipeline_templates_id_seq
    START WITH 1
    INCREMENT BY 1
    NO MINVALUE
    NO MAXVALUE
    CACHE 1;


--
-- Name: pipeline_templates_id_seq; Type: SEQUENCE OWNED BY; Schema: public; Owner: -
--

ALTER SEQUENCE pipeline_templates_id_seq OWNED BY pipeline_templates.id;


--
-- Name: repositories; Type: TABLE; Schema: public; Owner: -; Tablespace: 
--

CREATE TABLE repositories (
    id integer NOT NULL,
    uuid character varying(255) NOT NULL,
    owner_uuid character varying(255) NOT NULL,
    modified_by_client_uuid character varying(255),
    modified_by_user_uuid character varying(255),
    modified_at timestamp without time zone,
    name character varying(255),
    fetch_url character varying(255),
    push_url character varying(255),
    created_at timestamp without time zone NOT NULL,
    updated_at timestamp without time zone NOT NULL
);


--
-- Name: repositories_id_seq; Type: SEQUENCE; Schema: public; Owner: -
--

CREATE SEQUENCE repositories_id_seq
    START WITH 1
    INCREMENT BY 1
    NO MINVALUE
    NO MAXVALUE
    CACHE 1;


--
-- Name: repositories_id_seq; Type: SEQUENCE OWNED BY; Schema: public; Owner: -
--

ALTER SEQUENCE repositories_id_seq OWNED BY repositories.id;


--
-- Name: schema_migrations; Type: TABLE; Schema: public; Owner: -; Tablespace: 
--

CREATE TABLE schema_migrations (
    version character varying(255) NOT NULL
);


--
-- Name: specimens; Type: TABLE; Schema: public; Owner: -; Tablespace: 
--

CREATE TABLE specimens (
    id integer NOT NULL,
    uuid character varying(255),
    owner_uuid character varying(255),
    created_at timestamp without time zone NOT NULL,
    modified_by_client_uuid character varying(255),
    modified_by_user_uuid character varying(255),
    modified_at timestamp without time zone,
    material character varying(255),
    updated_at timestamp without time zone NOT NULL,
    properties text
);


--
-- Name: specimens_id_seq; Type: SEQUENCE; Schema: public; Owner: -
--

CREATE SEQUENCE specimens_id_seq
    START WITH 1
    INCREMENT BY 1
    NO MINVALUE
    NO MAXVALUE
    CACHE 1;


--
-- Name: specimens_id_seq; Type: SEQUENCE OWNED BY; Schema: public; Owner: -
--

ALTER SEQUENCE specimens_id_seq OWNED BY specimens.id;


--
-- Name: traits; Type: TABLE; Schema: public; Owner: -; Tablespace: 
--

CREATE TABLE traits (
    id integer NOT NULL,
    uuid character varying(255) NOT NULL,
    owner_uuid character varying(255) NOT NULL,
    modified_by_client_uuid character varying(255),
    modified_by_user_uuid character varying(255),
    modified_at timestamp without time zone,
    name character varying(255),
    properties text,
    created_at timestamp without time zone NOT NULL,
    updated_at timestamp without time zone NOT NULL
);


--
-- Name: traits_id_seq; Type: SEQUENCE; Schema: public; Owner: -
--

CREATE SEQUENCE traits_id_seq
    START WITH 1
    INCREMENT BY 1
    NO MINVALUE
    NO MAXVALUE
    CACHE 1;


--
-- Name: traits_id_seq; Type: SEQUENCE OWNED BY; Schema: public; Owner: -
--

ALTER SEQUENCE traits_id_seq OWNED BY traits.id;


--
-- Name: users; Type: TABLE; Schema: public; Owner: -; Tablespace: 
--

CREATE TABLE users (
    id integer NOT NULL,
    uuid character varying(255),
    owner_uuid character varying(255) NOT NULL,
    created_at timestamp without time zone NOT NULL,
    modified_by_client_uuid character varying(255),
    modified_by_user_uuid character varying(255),
    modified_at timestamp without time zone,
    email character varying(255),
    first_name character varying(255),
    last_name character varying(255),
    identity_url character varying(255),
    is_admin boolean,
    prefs text,
    updated_at timestamp without time zone NOT NULL,
    default_owner_uuid character varying(255),
    is_active boolean DEFAULT false
);


--
-- Name: users_id_seq; Type: SEQUENCE; Schema: public; Owner: -
--

CREATE SEQUENCE users_id_seq
    START WITH 1
    INCREMENT BY 1
    NO MINVALUE
    NO MAXVALUE
    CACHE 1;


--
-- Name: users_id_seq; Type: SEQUENCE OWNED BY; Schema: public; Owner: -
--

ALTER SEQUENCE users_id_seq OWNED BY users.id;


--
-- Name: virtual_machines; Type: TABLE; Schema: public; Owner: -; Tablespace: 
--

CREATE TABLE virtual_machines (
    id integer NOT NULL,
    uuid character varying(255) NOT NULL,
    owner_uuid character varying(255) NOT NULL,
    modified_by_client_uuid character varying(255),
    modified_by_user_uuid character varying(255),
    modified_at timestamp without time zone,
    hostname character varying(255),
    created_at timestamp without time zone NOT NULL,
    updated_at timestamp without time zone NOT NULL
);


--
-- Name: virtual_machines_id_seq; Type: SEQUENCE; Schema: public; Owner: -
--

CREATE SEQUENCE virtual_machines_id_seq
    START WITH 1
    INCREMENT BY 1
    NO MINVALUE
    NO MAXVALUE
    CACHE 1;


--
-- Name: virtual_machines_id_seq; Type: SEQUENCE OWNED BY; Schema: public; Owner: -
--

ALTER SEQUENCE virtual_machines_id_seq OWNED BY virtual_machines.id;


--
-- Name: id; Type: DEFAULT; Schema: public; Owner: -
--

ALTER TABLE ONLY api_client_authorizations ALTER COLUMN id SET DEFAULT nextval('api_client_authorizations_id_seq'::regclass);


--
-- Name: id; Type: DEFAULT; Schema: public; Owner: -
--

ALTER TABLE ONLY api_clients ALTER COLUMN id SET DEFAULT nextval('api_clients_id_seq'::regclass);


--
-- Name: id; Type: DEFAULT; Schema: public; Owner: -
--

ALTER TABLE ONLY authorized_keys ALTER COLUMN id SET DEFAULT nextval('authorized_keys_id_seq'::regclass);


--
-- Name: id; Type: DEFAULT; Schema: public; Owner: -
--

ALTER TABLE ONLY collections ALTER COLUMN id SET DEFAULT nextval('collections_id_seq'::regclass);


--
-- Name: id; Type: DEFAULT; Schema: public; Owner: -
--

ALTER TABLE ONLY commit_ancestors ALTER COLUMN id SET DEFAULT nextval('commit_ancestors_id_seq'::regclass);


--
-- Name: id; Type: DEFAULT; Schema: public; Owner: -
--

ALTER TABLE ONLY commits ALTER COLUMN id SET DEFAULT nextval('commits_id_seq'::regclass);


--
-- Name: id; Type: DEFAULT; Schema: public; Owner: -
--

ALTER TABLE ONLY groups ALTER COLUMN id SET DEFAULT nextval('groups_id_seq'::regclass);


--
-- Name: id; Type: DEFAULT; Schema: public; Owner: -
--

ALTER TABLE ONLY humans ALTER COLUMN id SET DEFAULT nextval('humans_id_seq'::regclass);


--
-- Name: id; Type: DEFAULT; Schema: public; Owner: -
--

ALTER TABLE ONLY job_tasks ALTER COLUMN id SET DEFAULT nextval('job_tasks_id_seq'::regclass);


--
-- Name: id; Type: DEFAULT; Schema: public; Owner: -
--

ALTER TABLE ONLY jobs ALTER COLUMN id SET DEFAULT nextval('jobs_id_seq'::regclass);


--
-- Name: id; Type: DEFAULT; Schema: public; Owner: -
--

ALTER TABLE ONLY keep_disks ALTER COLUMN id SET DEFAULT nextval('keep_disks_id_seq'::regclass);


--
-- Name: id; Type: DEFAULT; Schema: public; Owner: -
--

ALTER TABLE ONLY keep_services ALTER COLUMN id SET DEFAULT nextval('keep_services_id_seq'::regclass);


--
-- Name: id; Type: DEFAULT; Schema: public; Owner: -
--

ALTER TABLE ONLY links ALTER COLUMN id SET DEFAULT nextval('links_id_seq'::regclass);


--
-- Name: id; Type: DEFAULT; Schema: public; Owner: -
--

ALTER TABLE ONLY logs ALTER COLUMN id SET DEFAULT nextval('logs_id_seq'::regclass);


--
-- Name: id; Type: DEFAULT; Schema: public; Owner: -
--

ALTER TABLE ONLY nodes ALTER COLUMN id SET DEFAULT nextval('nodes_id_seq'::regclass);


--
-- Name: id; Type: DEFAULT; Schema: public; Owner: -
--

ALTER TABLE ONLY pipeline_instances ALTER COLUMN id SET DEFAULT nextval('pipeline_instances_id_seq'::regclass);


--
-- Name: id; Type: DEFAULT; Schema: public; Owner: -
--

ALTER TABLE ONLY pipeline_templates ALTER COLUMN id SET DEFAULT nextval('pipeline_templates_id_seq'::regclass);


--
-- Name: id; Type: DEFAULT; Schema: public; Owner: -
--

ALTER TABLE ONLY repositories ALTER COLUMN id SET DEFAULT nextval('repositories_id_seq'::regclass);


--
-- Name: id; Type: DEFAULT; Schema: public; Owner: -
--

ALTER TABLE ONLY specimens ALTER COLUMN id SET DEFAULT nextval('specimens_id_seq'::regclass);


--
-- Name: id; Type: DEFAULT; Schema: public; Owner: -
--

ALTER TABLE ONLY traits ALTER COLUMN id SET DEFAULT nextval('traits_id_seq'::regclass);


--
-- Name: id; Type: DEFAULT; Schema: public; Owner: -
--

ALTER TABLE ONLY users ALTER COLUMN id SET DEFAULT nextval('users_id_seq'::regclass);


--
-- Name: id; Type: DEFAULT; Schema: public; Owner: -
--

ALTER TABLE ONLY virtual_machines ALTER COLUMN id SET DEFAULT nextval('virtual_machines_id_seq'::regclass);


--
-- Name: api_client_authorizations_pkey; Type: CONSTRAINT; Schema: public; Owner: -; Tablespace: 
--

ALTER TABLE ONLY api_client_authorizations
    ADD CONSTRAINT api_client_authorizations_pkey PRIMARY KEY (id);


--
-- Name: api_clients_pkey; Type: CONSTRAINT; Schema: public; Owner: -; Tablespace: 
--

ALTER TABLE ONLY api_clients
    ADD CONSTRAINT api_clients_pkey PRIMARY KEY (id);


--
-- Name: authorized_keys_pkey; Type: CONSTRAINT; Schema: public; Owner: -; Tablespace: 
--

ALTER TABLE ONLY authorized_keys
    ADD CONSTRAINT authorized_keys_pkey PRIMARY KEY (id);


--
-- Name: collections_pkey; Type: CONSTRAINT; Schema: public; Owner: -; Tablespace: 
--

ALTER TABLE ONLY collections
    ADD CONSTRAINT collections_pkey PRIMARY KEY (id);


--
-- Name: commit_ancestors_pkey; Type: CONSTRAINT; Schema: public; Owner: -; Tablespace: 
--

ALTER TABLE ONLY commit_ancestors
    ADD CONSTRAINT commit_ancestors_pkey PRIMARY KEY (id);


--
-- Name: commits_pkey; Type: CONSTRAINT; Schema: public; Owner: -; Tablespace: 
--

ALTER TABLE ONLY commits
    ADD CONSTRAINT commits_pkey PRIMARY KEY (id);


--
-- Name: groups_pkey; Type: CONSTRAINT; Schema: public; Owner: -; Tablespace: 
--

ALTER TABLE ONLY groups
    ADD CONSTRAINT groups_pkey PRIMARY KEY (id);


--
-- Name: humans_pkey; Type: CONSTRAINT; Schema: public; Owner: -; Tablespace: 
--

ALTER TABLE ONLY humans
    ADD CONSTRAINT humans_pkey PRIMARY KEY (id);


--
-- Name: job_tasks_pkey; Type: CONSTRAINT; Schema: public; Owner: -; Tablespace: 
--

ALTER TABLE ONLY job_tasks
    ADD CONSTRAINT job_tasks_pkey PRIMARY KEY (id);


--
-- Name: jobs_pkey; Type: CONSTRAINT; Schema: public; Owner: -; Tablespace: 
--

ALTER TABLE ONLY jobs
    ADD CONSTRAINT jobs_pkey PRIMARY KEY (id);


--
-- Name: keep_disks_pkey; Type: CONSTRAINT; Schema: public; Owner: -; Tablespace: 
--

ALTER TABLE ONLY keep_disks
    ADD CONSTRAINT keep_disks_pkey PRIMARY KEY (id);


--
-- Name: keep_services_pkey; Type: CONSTRAINT; Schema: public; Owner: -; Tablespace: 
--

ALTER TABLE ONLY keep_services
    ADD CONSTRAINT keep_services_pkey PRIMARY KEY (id);


--
-- Name: links_pkey; Type: CONSTRAINT; Schema: public; Owner: -; Tablespace: 
--

ALTER TABLE ONLY links
    ADD CONSTRAINT links_pkey PRIMARY KEY (id);


--
-- Name: logs_pkey; Type: CONSTRAINT; Schema: public; Owner: -; Tablespace: 
--

ALTER TABLE ONLY logs
    ADD CONSTRAINT logs_pkey PRIMARY KEY (id);


--
-- Name: nodes_pkey; Type: CONSTRAINT; Schema: public; Owner: -; Tablespace: 
--

ALTER TABLE ONLY nodes
    ADD CONSTRAINT nodes_pkey PRIMARY KEY (id);


--
-- Name: pipeline_instances_pkey; Type: CONSTRAINT; Schema: public; Owner: -; Tablespace: 
--

ALTER TABLE ONLY pipeline_instances
    ADD CONSTRAINT pipeline_instances_pkey PRIMARY KEY (id);


--
-- Name: pipeline_templates_pkey; Type: CONSTRAINT; Schema: public; Owner: -; Tablespace: 
--

ALTER TABLE ONLY pipeline_templates
    ADD CONSTRAINT pipeline_templates_pkey PRIMARY KEY (id);


--
-- Name: repositories_pkey; Type: CONSTRAINT; Schema: public; Owner: -; Tablespace: 
--

ALTER TABLE ONLY repositories
    ADD CONSTRAINT repositories_pkey PRIMARY KEY (id);


--
-- Name: specimens_pkey; Type: CONSTRAINT; Schema: public; Owner: -; Tablespace: 
--

ALTER TABLE ONLY specimens
    ADD CONSTRAINT specimens_pkey PRIMARY KEY (id);


--
-- Name: traits_pkey; Type: CONSTRAINT; Schema: public; Owner: -; Tablespace: 
--

ALTER TABLE ONLY traits
    ADD CONSTRAINT traits_pkey PRIMARY KEY (id);


--
-- Name: users_pkey; Type: CONSTRAINT; Schema: public; Owner: -; Tablespace: 
--

ALTER TABLE ONLY users
    ADD CONSTRAINT users_pkey PRIMARY KEY (id);


--
-- Name: virtual_machines_pkey; Type: CONSTRAINT; Schema: public; Owner: -; Tablespace: 
--

ALTER TABLE ONLY virtual_machines
    ADD CONSTRAINT virtual_machines_pkey PRIMARY KEY (id);


--
-- Name: api_client_authorizations_search_index; Type: INDEX; Schema: public; Owner: -; Tablespace: 
--

CREATE INDEX api_client_authorizations_search_index ON api_client_authorizations USING btree (api_token, created_by_ip_address, last_used_by_ip_address, default_owner_uuid);


--
-- Name: api_clients_search_index; Type: INDEX; Schema: public; Owner: -; Tablespace: 
--

CREATE INDEX api_clients_search_index ON api_clients USING btree (uuid, owner_uuid, modified_by_client_uuid, modified_by_user_uuid, name, url_prefix);


--
-- Name: authorized_keys_search_index; Type: INDEX; Schema: public; Owner: -; Tablespace: 
--

CREATE INDEX authorized_keys_search_index ON authorized_keys USING btree (uuid, owner_uuid, modified_by_client_uuid, modified_by_user_uuid, name, key_type, authorized_user_uuid);


--
-- Name: collection_owner_uuid_name_unique; Type: INDEX; Schema: public; Owner: -; Tablespace: 
--

CREATE UNIQUE INDEX collection_owner_uuid_name_unique ON collections USING btree (owner_uuid, name);


--
-- Name: collections_full_text_search_idx; Type: INDEX; Schema: public; Owner: -; Tablespace: 
--

CREATE INDEX collections_full_text_search_idx ON collections USING gin (to_tsvector('english'::regconfig, (((((((((((((((((((COALESCE(owner_uuid, ''::character varying))::text || ' '::text) || (COALESCE(modified_by_client_uuid, ''::character varying))::text) || ' '::text) || (COALESCE(modified_by_user_uuid, ''::character varying))::text) || ' '::text) || (COALESCE(portable_data_hash, ''::character varying))::text) || ' '::text) || (COALESCE(redundancy_confirmed_by_client_uuid, ''::character varying))::text) || ' '::text) || (COALESCE(uuid, ''::character varying))::text) || ' '::text) || (COALESCE(name, ''::character varying))::text) || ' '::text) || (COALESCE(description, ''::character varying))::text) || ' '::text) || COALESCE(properties, ''::text)) || ' '::text) || (COALESCE(file_names, ''::character varying))::text)));


--
-- Name: collections_search_index; Type: INDEX; Schema: public; Owner: -; Tablespace: 
--

CREATE INDEX collections_search_index ON collections USING btree (owner_uuid, modified_by_client_uuid, modified_by_user_uuid, portable_data_hash, redundancy_confirmed_by_client_uuid, uuid, name, file_names);


--
-- Name: groups_full_text_search_idx; Type: INDEX; Schema: public; Owner: -; Tablespace: 
--

CREATE INDEX groups_full_text_search_idx ON groups USING gin (to_tsvector('english'::regconfig, (((((((((((((COALESCE(uuid, ''::character varying))::text || ' '::text) || (COALESCE(owner_uuid, ''::character varying))::text) || ' '::text) || (COALESCE(modified_by_client_uuid, ''::character varying))::text) || ' '::text) || (COALESCE(modified_by_user_uuid, ''::character varying))::text) || ' '::text) || (COALESCE(name, ''::character varying))::text) || ' '::text) || (COALESCE(description, ''::character varying))::text) || ' '::text) || (COALESCE(group_class, ''::character varying))::text)));


--
-- Name: groups_owner_uuid_name_unique; Type: INDEX; Schema: public; Owner: -; Tablespace: 
--

CREATE UNIQUE INDEX groups_owner_uuid_name_unique ON groups USING btree (owner_uuid, name);


--
-- Name: groups_search_index; Type: INDEX; Schema: public; Owner: -; Tablespace: 
--

CREATE INDEX groups_search_index ON groups USING btree (uuid, owner_uuid, modified_by_client_uuid, modified_by_user_uuid, name, group_class);


--
-- Name: humans_search_index; Type: INDEX; Schema: public; Owner: -; Tablespace: 
--

CREATE INDEX humans_search_index ON humans USING btree (uuid, owner_uuid, modified_by_client_uuid, modified_by_user_uuid);


--
-- Name: index_api_client_authorizations_on_api_client_id; Type: INDEX; Schema: public; Owner: -; Tablespace: 
--

CREATE INDEX index_api_client_authorizations_on_api_client_id ON api_client_authorizations USING btree (api_client_id);


--
-- Name: index_api_client_authorizations_on_api_token; Type: INDEX; Schema: public; Owner: -; Tablespace: 
--

CREATE UNIQUE INDEX index_api_client_authorizations_on_api_token ON api_client_authorizations USING btree (api_token);


--
-- Name: index_api_client_authorizations_on_expires_at; Type: INDEX; Schema: public; Owner: -; Tablespace: 
--

CREATE INDEX index_api_client_authorizations_on_expires_at ON api_client_authorizations USING btree (expires_at);


--
-- Name: index_api_client_authorizations_on_user_id; Type: INDEX; Schema: public; Owner: -; Tablespace: 
--

CREATE INDEX index_api_client_authorizations_on_user_id ON api_client_authorizations USING btree (user_id);


--
-- Name: index_api_clients_on_created_at; Type: INDEX; Schema: public; Owner: -; Tablespace: 
--

CREATE INDEX index_api_clients_on_created_at ON api_clients USING btree (created_at);


--
-- Name: index_api_clients_on_modified_at; Type: INDEX; Schema: public; Owner: -; Tablespace: 
--

CREATE INDEX index_api_clients_on_modified_at ON api_clients USING btree (modified_at);


--
-- Name: index_api_clients_on_owner_uuid; Type: INDEX; Schema: public; Owner: -; Tablespace: 
--

CREATE INDEX index_api_clients_on_owner_uuid ON api_clients USING btree (owner_uuid);


--
-- Name: index_api_clients_on_uuid; Type: INDEX; Schema: public; Owner: -; Tablespace: 
--

CREATE UNIQUE INDEX index_api_clients_on_uuid ON api_clients USING btree (uuid);


--
-- Name: index_authkeys_on_user_and_expires_at; Type: INDEX; Schema: public; Owner: -; Tablespace: 
--

CREATE INDEX index_authkeys_on_user_and_expires_at ON authorized_keys USING btree (authorized_user_uuid, expires_at);


--
-- Name: index_authorized_keys_on_owner_uuid; Type: INDEX; Schema: public; Owner: -; Tablespace: 
--

CREATE INDEX index_authorized_keys_on_owner_uuid ON authorized_keys USING btree (owner_uuid);


--
-- Name: index_authorized_keys_on_uuid; Type: INDEX; Schema: public; Owner: -; Tablespace: 
--

CREATE UNIQUE INDEX index_authorized_keys_on_uuid ON authorized_keys USING btree (uuid);


--
-- Name: index_collections_on_created_at; Type: INDEX; Schema: public; Owner: -; Tablespace: 
--

CREATE INDEX index_collections_on_created_at ON collections USING btree (created_at);


--
-- Name: index_collections_on_modified_at; Type: INDEX; Schema: public; Owner: -; Tablespace: 
--

CREATE INDEX index_collections_on_modified_at ON collections USING btree (modified_at);


--
-- Name: index_collections_on_owner_uuid; Type: INDEX; Schema: public; Owner: -; Tablespace: 
--

CREATE INDEX index_collections_on_owner_uuid ON collections USING btree (owner_uuid);


--
-- Name: index_collections_on_uuid; Type: INDEX; Schema: public; Owner: -; Tablespace: 
--

CREATE UNIQUE INDEX index_collections_on_uuid ON collections USING btree (uuid);


--
-- Name: index_commit_ancestors_on_descendant_and_ancestor; Type: INDEX; Schema: public; Owner: -; Tablespace: 
--

CREATE UNIQUE INDEX index_commit_ancestors_on_descendant_and_ancestor ON commit_ancestors USING btree (descendant, ancestor);


--
-- Name: index_commits_on_repository_name_and_sha1; Type: INDEX; Schema: public; Owner: -; Tablespace: 
--

CREATE UNIQUE INDEX index_commits_on_repository_name_and_sha1 ON commits USING btree (repository_name, sha1);


--
-- Name: index_groups_on_created_at; Type: INDEX; Schema: public; Owner: -; Tablespace: 
--

CREATE INDEX index_groups_on_created_at ON groups USING btree (created_at);


--
-- Name: index_groups_on_group_class; Type: INDEX; Schema: public; Owner: -; Tablespace: 
--

CREATE INDEX index_groups_on_group_class ON groups USING btree (group_class);


--
-- Name: index_groups_on_modified_at; Type: INDEX; Schema: public; Owner: -; Tablespace: 
--

CREATE INDEX index_groups_on_modified_at ON groups USING btree (modified_at);


--
-- Name: index_groups_on_owner_uuid; Type: INDEX; Schema: public; Owner: -; Tablespace: 
--

CREATE INDEX index_groups_on_owner_uuid ON groups USING btree (owner_uuid);


--
-- Name: index_groups_on_uuid; Type: INDEX; Schema: public; Owner: -; Tablespace: 
--

CREATE UNIQUE INDEX index_groups_on_uuid ON groups USING btree (uuid);


--
-- Name: index_humans_on_owner_uuid; Type: INDEX; Schema: public; Owner: -; Tablespace: 
--

CREATE INDEX index_humans_on_owner_uuid ON humans USING btree (owner_uuid);


--
-- Name: index_humans_on_uuid; Type: INDEX; Schema: public; Owner: -; Tablespace: 
--

CREATE UNIQUE INDEX index_humans_on_uuid ON humans USING btree (uuid);


--
-- Name: index_job_tasks_on_created_at; Type: INDEX; Schema: public; Owner: -; Tablespace: 
--

CREATE INDEX index_job_tasks_on_created_at ON job_tasks USING btree (created_at);


--
-- Name: index_job_tasks_on_job_uuid; Type: INDEX; Schema: public; Owner: -; Tablespace: 
--

CREATE INDEX index_job_tasks_on_job_uuid ON job_tasks USING btree (job_uuid);


--
-- Name: index_job_tasks_on_modified_at; Type: INDEX; Schema: public; Owner: -; Tablespace: 
--

CREATE INDEX index_job_tasks_on_modified_at ON job_tasks USING btree (modified_at);


--
-- Name: index_job_tasks_on_owner_uuid; Type: INDEX; Schema: public; Owner: -; Tablespace: 
--

CREATE INDEX index_job_tasks_on_owner_uuid ON job_tasks USING btree (owner_uuid);


--
-- Name: index_job_tasks_on_sequence; Type: INDEX; Schema: public; Owner: -; Tablespace: 
--

CREATE INDEX index_job_tasks_on_sequence ON job_tasks USING btree (sequence);


--
-- Name: index_job_tasks_on_success; Type: INDEX; Schema: public; Owner: -; Tablespace: 
--

CREATE INDEX index_job_tasks_on_success ON job_tasks USING btree (success);


--
-- Name: index_job_tasks_on_uuid; Type: INDEX; Schema: public; Owner: -; Tablespace: 
--

CREATE UNIQUE INDEX index_job_tasks_on_uuid ON job_tasks USING btree (uuid);


--
-- Name: index_jobs_on_created_at; Type: INDEX; Schema: public; Owner: -; Tablespace: 
--

CREATE INDEX index_jobs_on_created_at ON jobs USING btree (created_at);


--
-- Name: index_jobs_on_finished_at; Type: INDEX; Schema: public; Owner: -; Tablespace: 
--

CREATE INDEX index_jobs_on_finished_at ON jobs USING btree (finished_at);


--
-- Name: index_jobs_on_modified_at; Type: INDEX; Schema: public; Owner: -; Tablespace: 
--

CREATE INDEX index_jobs_on_modified_at ON jobs USING btree (modified_at);


--
-- Name: index_jobs_on_output; Type: INDEX; Schema: public; Owner: -; Tablespace: 
--

CREATE INDEX index_jobs_on_output ON jobs USING btree (output);


--
-- Name: index_jobs_on_owner_uuid; Type: INDEX; Schema: public; Owner: -; Tablespace: 
--

CREATE INDEX index_jobs_on_owner_uuid ON jobs USING btree (owner_uuid);


--
-- Name: index_jobs_on_script; Type: INDEX; Schema: public; Owner: -; Tablespace: 
--

CREATE INDEX index_jobs_on_script ON jobs USING btree (script);


--
-- Name: index_jobs_on_started_at; Type: INDEX; Schema: public; Owner: -; Tablespace: 
--

CREATE INDEX index_jobs_on_started_at ON jobs USING btree (started_at);


--
-- Name: index_jobs_on_submit_id; Type: INDEX; Schema: public; Owner: -; Tablespace: 
--

CREATE UNIQUE INDEX index_jobs_on_submit_id ON jobs USING btree (submit_id);


--
-- Name: index_jobs_on_uuid; Type: INDEX; Schema: public; Owner: -; Tablespace: 
--

CREATE UNIQUE INDEX index_jobs_on_uuid ON jobs USING btree (uuid);


--
-- Name: index_keep_disks_on_filesystem_uuid; Type: INDEX; Schema: public; Owner: -; Tablespace: 
--

CREATE INDEX index_keep_disks_on_filesystem_uuid ON keep_disks USING btree (filesystem_uuid);


--
-- Name: index_keep_disks_on_last_ping_at; Type: INDEX; Schema: public; Owner: -; Tablespace: 
--

CREATE INDEX index_keep_disks_on_last_ping_at ON keep_disks USING btree (last_ping_at);


--
-- Name: index_keep_disks_on_node_uuid; Type: INDEX; Schema: public; Owner: -; Tablespace: 
--

CREATE INDEX index_keep_disks_on_node_uuid ON keep_disks USING btree (node_uuid);


--
-- Name: index_keep_disks_on_owner_uuid; Type: INDEX; Schema: public; Owner: -; Tablespace: 
--

CREATE INDEX index_keep_disks_on_owner_uuid ON keep_disks USING btree (owner_uuid);


--
-- Name: index_keep_disks_on_uuid; Type: INDEX; Schema: public; Owner: -; Tablespace: 
--

CREATE UNIQUE INDEX index_keep_disks_on_uuid ON keep_disks USING btree (uuid);


--
-- Name: index_keep_services_on_owner_uuid; Type: INDEX; Schema: public; Owner: -; Tablespace: 
--

CREATE INDEX index_keep_services_on_owner_uuid ON keep_services USING btree (owner_uuid);


--
-- Name: index_keep_services_on_uuid; Type: INDEX; Schema: public; Owner: -; Tablespace: 
--

CREATE UNIQUE INDEX index_keep_services_on_uuid ON keep_services USING btree (uuid);


--
-- Name: index_links_on_created_at; Type: INDEX; Schema: public; Owner: -; Tablespace: 
--

CREATE INDEX index_links_on_created_at ON links USING btree (created_at);


--
-- Name: index_links_on_head_uuid; Type: INDEX; Schema: public; Owner: -; Tablespace: 
--

CREATE INDEX index_links_on_head_uuid ON links USING btree (head_uuid);


--
-- Name: index_links_on_modified_at; Type: INDEX; Schema: public; Owner: -; Tablespace: 
--

CREATE INDEX index_links_on_modified_at ON links USING btree (modified_at);


--
-- Name: index_links_on_owner_uuid; Type: INDEX; Schema: public; Owner: -; Tablespace: 
--

CREATE INDEX index_links_on_owner_uuid ON links USING btree (owner_uuid);


--
-- Name: index_links_on_tail_uuid; Type: INDEX; Schema: public; Owner: -; Tablespace: 
--

CREATE INDEX index_links_on_tail_uuid ON links USING btree (tail_uuid);


--
-- Name: index_links_on_uuid; Type: INDEX; Schema: public; Owner: -; Tablespace: 
--

CREATE UNIQUE INDEX index_links_on_uuid ON links USING btree (uuid);


--
-- Name: index_logs_on_created_at; Type: INDEX; Schema: public; Owner: -; Tablespace: 
--

CREATE INDEX index_logs_on_created_at ON logs USING btree (created_at);


--
-- Name: index_logs_on_event_at; Type: INDEX; Schema: public; Owner: -; Tablespace: 
--

CREATE INDEX index_logs_on_event_at ON logs USING btree (event_at);


--
-- Name: index_logs_on_event_type; Type: INDEX; Schema: public; Owner: -; Tablespace: 
--

CREATE INDEX index_logs_on_event_type ON logs USING btree (event_type);


--
-- Name: index_logs_on_modified_at; Type: INDEX; Schema: public; Owner: -; Tablespace: 
--

CREATE INDEX index_logs_on_modified_at ON logs USING btree (modified_at);


--
-- Name: index_logs_on_object_uuid; Type: INDEX; Schema: public; Owner: -; Tablespace: 
--

CREATE INDEX index_logs_on_object_uuid ON logs USING btree (object_uuid);


--
-- Name: index_logs_on_owner_uuid; Type: INDEX; Schema: public; Owner: -; Tablespace: 
--

CREATE INDEX index_logs_on_owner_uuid ON logs USING btree (owner_uuid);


--
-- Name: index_logs_on_summary; Type: INDEX; Schema: public; Owner: -; Tablespace: 
--

CREATE INDEX index_logs_on_summary ON logs USING btree (summary);


--
-- Name: index_logs_on_uuid; Type: INDEX; Schema: public; Owner: -; Tablespace: 
--

CREATE UNIQUE INDEX index_logs_on_uuid ON logs USING btree (uuid);


--
-- Name: index_nodes_on_created_at; Type: INDEX; Schema: public; Owner: -; Tablespace: 
--

CREATE INDEX index_nodes_on_created_at ON nodes USING btree (created_at);


--
-- Name: index_nodes_on_hostname; Type: INDEX; Schema: public; Owner: -; Tablespace: 
--

CREATE INDEX index_nodes_on_hostname ON nodes USING btree (hostname);


--
-- Name: index_nodes_on_modified_at; Type: INDEX; Schema: public; Owner: -; Tablespace: 
--

CREATE INDEX index_nodes_on_modified_at ON nodes USING btree (modified_at);


--
-- Name: index_nodes_on_owner_uuid; Type: INDEX; Schema: public; Owner: -; Tablespace: 
--

CREATE INDEX index_nodes_on_owner_uuid ON nodes USING btree (owner_uuid);


--
-- Name: index_nodes_on_slot_number; Type: INDEX; Schema: public; Owner: -; Tablespace: 
--

CREATE UNIQUE INDEX index_nodes_on_slot_number ON nodes USING btree (slot_number);


--
-- Name: index_nodes_on_uuid; Type: INDEX; Schema: public; Owner: -; Tablespace: 
--

CREATE UNIQUE INDEX index_nodes_on_uuid ON nodes USING btree (uuid);


--
-- Name: index_pipeline_instances_on_created_at; Type: INDEX; Schema: public; Owner: -; Tablespace: 
--

CREATE INDEX index_pipeline_instances_on_created_at ON pipeline_instances USING btree (created_at);


--
-- Name: index_pipeline_instances_on_modified_at; Type: INDEX; Schema: public; Owner: -; Tablespace: 
--

CREATE INDEX index_pipeline_instances_on_modified_at ON pipeline_instances USING btree (modified_at);


--
-- Name: index_pipeline_instances_on_owner_uuid; Type: INDEX; Schema: public; Owner: -; Tablespace: 
--

CREATE INDEX index_pipeline_instances_on_owner_uuid ON pipeline_instances USING btree (owner_uuid);


--
-- Name: index_pipeline_instances_on_uuid; Type: INDEX; Schema: public; Owner: -; Tablespace: 
--

CREATE UNIQUE INDEX index_pipeline_instances_on_uuid ON pipeline_instances USING btree (uuid);


--
-- Name: index_pipeline_templates_on_created_at; Type: INDEX; Schema: public; Owner: -; Tablespace: 
--

CREATE INDEX index_pipeline_templates_on_created_at ON pipeline_templates USING btree (created_at);


--
-- Name: index_pipeline_templates_on_modified_at; Type: INDEX; Schema: public; Owner: -; Tablespace: 
--

CREATE INDEX index_pipeline_templates_on_modified_at ON pipeline_templates USING btree (modified_at);


--
-- Name: index_pipeline_templates_on_owner_uuid; Type: INDEX; Schema: public; Owner: -; Tablespace: 
--

CREATE INDEX index_pipeline_templates_on_owner_uuid ON pipeline_templates USING btree (owner_uuid);


--
-- Name: index_pipeline_templates_on_uuid; Type: INDEX; Schema: public; Owner: -; Tablespace: 
--

CREATE UNIQUE INDEX index_pipeline_templates_on_uuid ON pipeline_templates USING btree (uuid);


--
-- Name: index_repositories_on_name; Type: INDEX; Schema: public; Owner: -; Tablespace: 
--

CREATE UNIQUE INDEX index_repositories_on_name ON repositories USING btree (name);


--
-- Name: index_repositories_on_owner_uuid; Type: INDEX; Schema: public; Owner: -; Tablespace: 
--

CREATE INDEX index_repositories_on_owner_uuid ON repositories USING btree (owner_uuid);


--
-- Name: index_repositories_on_uuid; Type: INDEX; Schema: public; Owner: -; Tablespace: 
--

CREATE UNIQUE INDEX index_repositories_on_uuid ON repositories USING btree (uuid);


--
-- Name: index_specimens_on_created_at; Type: INDEX; Schema: public; Owner: -; Tablespace: 
--

CREATE INDEX index_specimens_on_created_at ON specimens USING btree (created_at);


--
-- Name: index_specimens_on_modified_at; Type: INDEX; Schema: public; Owner: -; Tablespace: 
--

CREATE INDEX index_specimens_on_modified_at ON specimens USING btree (modified_at);


--
-- Name: index_specimens_on_owner_uuid; Type: INDEX; Schema: public; Owner: -; Tablespace: 
--

CREATE INDEX index_specimens_on_owner_uuid ON specimens USING btree (owner_uuid);


--
-- Name: index_specimens_on_uuid; Type: INDEX; Schema: public; Owner: -; Tablespace: 
--

CREATE UNIQUE INDEX index_specimens_on_uuid ON specimens USING btree (uuid);


--
-- Name: index_traits_on_name; Type: INDEX; Schema: public; Owner: -; Tablespace: 
--

CREATE INDEX index_traits_on_name ON traits USING btree (name);


--
-- Name: index_traits_on_owner_uuid; Type: INDEX; Schema: public; Owner: -; Tablespace: 
--

CREATE INDEX index_traits_on_owner_uuid ON traits USING btree (owner_uuid);


--
-- Name: index_traits_on_uuid; Type: INDEX; Schema: public; Owner: -; Tablespace: 
--

CREATE UNIQUE INDEX index_traits_on_uuid ON traits USING btree (uuid);


--
-- Name: index_users_on_created_at; Type: INDEX; Schema: public; Owner: -; Tablespace: 
--

CREATE INDEX index_users_on_created_at ON users USING btree (created_at);


--
-- Name: index_users_on_modified_at; Type: INDEX; Schema: public; Owner: -; Tablespace: 
--

CREATE INDEX index_users_on_modified_at ON users USING btree (modified_at);


--
-- Name: index_users_on_owner_uuid; Type: INDEX; Schema: public; Owner: -; Tablespace: 
--

CREATE INDEX index_users_on_owner_uuid ON users USING btree (owner_uuid);


--
-- Name: index_users_on_uuid; Type: INDEX; Schema: public; Owner: -; Tablespace: 
--

CREATE UNIQUE INDEX index_users_on_uuid ON users USING btree (uuid);


--
-- Name: index_virtual_machines_on_hostname; Type: INDEX; Schema: public; Owner: -; Tablespace: 
--

CREATE INDEX index_virtual_machines_on_hostname ON virtual_machines USING btree (hostname);


--
-- Name: index_virtual_machines_on_owner_uuid; Type: INDEX; Schema: public; Owner: -; Tablespace: 
--

CREATE INDEX index_virtual_machines_on_owner_uuid ON virtual_machines USING btree (owner_uuid);


--
-- Name: index_virtual_machines_on_uuid; Type: INDEX; Schema: public; Owner: -; Tablespace: 
--

CREATE UNIQUE INDEX index_virtual_machines_on_uuid ON virtual_machines USING btree (uuid);


--
-- Name: job_tasks_search_index; Type: INDEX; Schema: public; Owner: -; Tablespace: 
--

CREATE INDEX job_tasks_search_index ON job_tasks USING btree (uuid, owner_uuid, modified_by_client_uuid, modified_by_user_uuid, job_uuid, created_by_job_task_uuid);


--
-- Name: jobs_full_text_search_idx; Type: INDEX; Schema: public; Owner: -; Tablespace: 
--

CREATE INDEX jobs_full_text_search_idx ON jobs USING gin (to_tsvector('english'::regconfig, (((((((((((((((((((((((((((((((((((((((((COALESCE(uuid, ''::character varying))::text || ' '::text) || (COALESCE(owner_uuid, ''::character varying))::text) || ' '::text) || (COALESCE(modified_by_client_uuid, ''::character varying))::text) || ' '::text) || (COALESCE(modified_by_user_uuid, ''::character varying))::text) || ' '::text) || (COALESCE(submit_id, ''::character varying))::text) || ' '::text) || (COALESCE(script, ''::character varying))::text) || ' '::text) || (COALESCE(script_version, ''::character varying))::text) || ' '::text) || COALESCE(script_parameters, ''::text)) || ' '::text) || (COALESCE(cancelled_by_client_uuid, ''::character varying))::text) || ' '::text) || (COALESCE(cancelled_by_user_uuid, ''::character varying))::text) || ' '::text) || (COALESCE(output, ''::character varying))::text) || ' '::text) || (COALESCE(is_locked_by_uuid, ''::character varying))::text) || ' '::text) || (COALESCE(log, ''::character varying))::text) || ' '::text) || COALESCE(tasks_summary, ''::text)) || ' '::text) || COALESCE(runtime_constraints, ''::text)) || ' '::text) || (COALESCE(repository, ''::character varying))::text) || ' '::text) || (COALESCE(supplied_script_version, ''::character varying))::text) || ' '::text) || (COALESCE(docker_image_locator, ''::character varying))::text) || ' '::text) || (COALESCE(description, ''::character varying))::text) || ' '::text) || (COALESCE(state, ''::character varying))::text) || ' '::text) || (COALESCE(arvados_sdk_version, ''::character varying))::text)));


--
-- Name: jobs_search_index; Type: INDEX; Schema: public; Owner: -; Tablespace: 
--

CREATE INDEX jobs_search_index ON jobs USING btree (uuid, owner_uuid, modified_by_client_uuid, modified_by_user_uuid, submit_id, script, script_version, cancelled_by_client_uuid, cancelled_by_user_uuid, output, is_locked_by_uuid, log, repository, supplied_script_version, docker_image_locator, state, arvados_sdk_version);


--
-- Name: keep_disks_search_index; Type: INDEX; Schema: public; Owner: -; Tablespace: 
--

CREATE INDEX keep_disks_search_index ON keep_disks USING btree (uuid, owner_uuid, modified_by_client_uuid, modified_by_user_uuid, ping_secret, node_uuid, filesystem_uuid, keep_service_uuid);


--
-- Name: keep_services_search_index; Type: INDEX; Schema: public; Owner: -; Tablespace: 
--

CREATE INDEX keep_services_search_index ON keep_services USING btree (uuid, owner_uuid, modified_by_client_uuid, modified_by_user_uuid, service_host, service_type);


--
-- Name: links_search_index; Type: INDEX; Schema: public; Owner: -; Tablespace: 
--

CREATE INDEX links_search_index ON links USING btree (uuid, owner_uuid, modified_by_client_uuid, modified_by_user_uuid, tail_uuid, link_class, name, head_uuid);


--
-- Name: links_tail_name_unique_if_link_class_name; Type: INDEX; Schema: public; Owner: -; Tablespace: 
--

CREATE UNIQUE INDEX links_tail_name_unique_if_link_class_name ON links USING btree (tail_uuid, name) WHERE ((link_class)::text = 'name'::text);


--
-- Name: logs_search_index; Type: INDEX; Schema: public; Owner: -; Tablespace: 
--

CREATE INDEX logs_search_index ON logs USING btree (uuid, owner_uuid, modified_by_client_uuid, modified_by_user_uuid, object_uuid, event_type, object_owner_uuid);


--
-- Name: nodes_search_index; Type: INDEX; Schema: public; Owner: -; Tablespace: 
--

CREATE INDEX nodes_search_index ON nodes USING btree (uuid, owner_uuid, modified_by_client_uuid, modified_by_user_uuid, hostname, domain, ip_address, job_uuid);


--
-- Name: pipeline_instances_full_text_search_idx; Type: INDEX; Schema: public; Owner: -; Tablespace: 
--

CREATE INDEX pipeline_instances_full_text_search_idx ON pipeline_instances USING gin (to_tsvector('english'::regconfig, (((((((((((((((((((((COALESCE(uuid, ''::character varying))::text || ' '::text) || (COALESCE(owner_uuid, ''::character varying))::text) || ' '::text) || (COALESCE(modified_by_client_uuid, ''::character varying))::text) || ' '::text) || (COALESCE(modified_by_user_uuid, ''::character varying))::text) || ' '::text) || (COALESCE(pipeline_template_uuid, ''::character varying))::text) || ' '::text) || (COALESCE(name, ''::character varying))::text) || ' '::text) || COALESCE(components, ''::text)) || ' '::text) || COALESCE(properties, ''::text)) || ' '::text) || (COALESCE(state, ''::character varying))::text) || ' '::text) || COALESCE(components_summary, ''::text)) || ' '::text) || (COALESCE(description, ''::character varying))::text)));


--
-- Name: pipeline_instances_search_index; Type: INDEX; Schema: public; Owner: -; Tablespace: 
--

CREATE INDEX pipeline_instances_search_index ON pipeline_instances USING btree (uuid, owner_uuid, modified_by_client_uuid, modified_by_user_uuid, pipeline_template_uuid, name, state);


--
-- Name: pipeline_template_owner_uuid_name_unique; Type: INDEX; Schema: public; Owner: -; Tablespace: 
--

CREATE UNIQUE INDEX pipeline_template_owner_uuid_name_unique ON pipeline_templates USING btree (owner_uuid, name);


--
-- Name: pipeline_templates_full_text_search_idx; Type: INDEX; Schema: public; Owner: -; Tablespace: 
--

CREATE INDEX pipeline_templates_full_text_search_idx ON pipeline_templates USING gin (to_tsvector('english'::regconfig, (((((((((((((COALESCE(uuid, ''::character varying))::text || ' '::text) || (COALESCE(owner_uuid, ''::character varying))::text) || ' '::text) || (COALESCE(modified_by_client_uuid, ''::character varying))::text) || ' '::text) || (COALESCE(modified_by_user_uuid, ''::character varying))::text) || ' '::text) || (COALESCE(name, ''::character varying))::text) || ' '::text) || COALESCE(components, ''::text)) || ' '::text) || (COALESCE(description, ''::character varying))::text)));


--
-- Name: pipeline_templates_search_index; Type: INDEX; Schema: public; Owner: -; Tablespace: 
--

CREATE INDEX pipeline_templates_search_index ON pipeline_templates USING btree (uuid, owner_uuid, modified_by_client_uuid, modified_by_user_uuid, name);


--
-- Name: repositories_search_index; Type: INDEX; Schema: public; Owner: -; Tablespace: 
--

CREATE INDEX repositories_search_index ON repositories USING btree (uuid, owner_uuid, modified_by_client_uuid, modified_by_user_uuid, name, fetch_url, push_url);


--
-- Name: specimens_search_index; Type: INDEX; Schema: public; Owner: -; Tablespace: 
--

CREATE INDEX specimens_search_index ON specimens USING btree (uuid, owner_uuid, modified_by_client_uuid, modified_by_user_uuid, material);


--
-- Name: traits_search_index; Type: INDEX; Schema: public; Owner: -; Tablespace: 
--

CREATE INDEX traits_search_index ON traits USING btree (uuid, owner_uuid, modified_by_client_uuid, modified_by_user_uuid, name);


--
-- Name: unique_schema_migrations; Type: INDEX; Schema: public; Owner: -; Tablespace: 
--

CREATE UNIQUE INDEX unique_schema_migrations ON schema_migrations USING btree (version);


--
-- Name: users_search_index; Type: INDEX; Schema: public; Owner: -; Tablespace: 
--

CREATE INDEX users_search_index ON users USING btree (uuid, owner_uuid, modified_by_client_uuid, modified_by_user_uuid, email, first_name, last_name, identity_url, default_owner_uuid);


--
-- Name: virtual_machines_search_index; Type: INDEX; Schema: public; Owner: -; Tablespace: 
--

CREATE INDEX virtual_machines_search_index ON virtual_machines USING btree (uuid, owner_uuid, modified_by_client_uuid, modified_by_user_uuid, hostname);


--
-- PostgreSQL database dump complete
--

SET search_path TO "$user",public;

INSERT INTO schema_migrations (version) VALUES ('20121016005009');

INSERT INTO schema_migrations (version) VALUES ('20130105203021');

INSERT INTO schema_migrations (version) VALUES ('20130105224358');

INSERT INTO schema_migrations (version) VALUES ('20130105224618');

INSERT INTO schema_migrations (version) VALUES ('20130107181109');

INSERT INTO schema_migrations (version) VALUES ('20130107212832');

INSERT INTO schema_migrations (version) VALUES ('20130109175700');

INSERT INTO schema_migrations (version) VALUES ('20130109220548');

INSERT INTO schema_migrations (version) VALUES ('20130113214204');

INSERT INTO schema_migrations (version) VALUES ('20130116024233');

INSERT INTO schema_migrations (version) VALUES ('20130116215213');

INSERT INTO schema_migrations (version) VALUES ('20130118002239');

INSERT INTO schema_migrations (version) VALUES ('20130122020042');

INSERT INTO schema_migrations (version) VALUES ('20130122201442');

INSERT INTO schema_migrations (version) VALUES ('20130122221616');

INSERT INTO schema_migrations (version) VALUES ('20130123174514');

INSERT INTO schema_migrations (version) VALUES ('20130123180224');

INSERT INTO schema_migrations (version) VALUES ('20130123180228');

INSERT INTO schema_migrations (version) VALUES ('20130125220425');

INSERT INTO schema_migrations (version) VALUES ('20130128202518');

INSERT INTO schema_migrations (version) VALUES ('20130128231343');

INSERT INTO schema_migrations (version) VALUES ('20130130205749');

INSERT INTO schema_migrations (version) VALUES ('20130203104818');

INSERT INTO schema_migrations (version) VALUES ('20130203104824');

INSERT INTO schema_migrations (version) VALUES ('20130203115329');

INSERT INTO schema_migrations (version) VALUES ('20130207195855');

INSERT INTO schema_migrations (version) VALUES ('20130218181504');

INSERT INTO schema_migrations (version) VALUES ('20130226170000');

INSERT INTO schema_migrations (version) VALUES ('20130313175417');

INSERT INTO schema_migrations (version) VALUES ('20130315155820');

INSERT INTO schema_migrations (version) VALUES ('20130315183626');

INSERT INTO schema_migrations (version) VALUES ('20130315213205');

INSERT INTO schema_migrations (version) VALUES ('20130318002138');

INSERT INTO schema_migrations (version) VALUES ('20130319165853');

INSERT INTO schema_migrations (version) VALUES ('20130319180730');

INSERT INTO schema_migrations (version) VALUES ('20130319194637');

INSERT INTO schema_migrations (version) VALUES ('20130319201431');

INSERT INTO schema_migrations (version) VALUES ('20130319235957');

INSERT INTO schema_migrations (version) VALUES ('20130320000107');

INSERT INTO schema_migrations (version) VALUES ('20130326173804');

INSERT INTO schema_migrations (version) VALUES ('20130326182917');

INSERT INTO schema_migrations (version) VALUES ('20130415020241');

INSERT INTO schema_migrations (version) VALUES ('20130425024459');

INSERT INTO schema_migrations (version) VALUES ('20130425214427');

INSERT INTO schema_migrations (version) VALUES ('20130523060112');

INSERT INTO schema_migrations (version) VALUES ('20130523060213');

INSERT INTO schema_migrations (version) VALUES ('20130524042319');

INSERT INTO schema_migrations (version) VALUES ('20130528134100');

INSERT INTO schema_migrations (version) VALUES ('20130606183519');

INSERT INTO schema_migrations (version) VALUES ('20130608053730');

INSERT INTO schema_migrations (version) VALUES ('20130610202538');

INSERT INTO schema_migrations (version) VALUES ('20130611163736');

INSERT INTO schema_migrations (version) VALUES ('20130612042554');

INSERT INTO schema_migrations (version) VALUES ('20130617150007');

INSERT INTO schema_migrations (version) VALUES ('20130626002829');

INSERT INTO schema_migrations (version) VALUES ('20130626022810');

INSERT INTO schema_migrations (version) VALUES ('20130627154537');

INSERT INTO schema_migrations (version) VALUES ('20130627184333');

INSERT INTO schema_migrations (version) VALUES ('20130708163414');

INSERT INTO schema_migrations (version) VALUES ('20130708182912');

INSERT INTO schema_migrations (version) VALUES ('20130708185153');

INSERT INTO schema_migrations (version) VALUES ('20130724153034');

INSERT INTO schema_migrations (version) VALUES ('20131007180607');

INSERT INTO schema_migrations (version) VALUES ('20140117231056');

INSERT INTO schema_migrations (version) VALUES ('20140124222114');

INSERT INTO schema_migrations (version) VALUES ('20140129184311');

INSERT INTO schema_migrations (version) VALUES ('20140317135600');

INSERT INTO schema_migrations (version) VALUES ('20140319160547');

INSERT INTO schema_migrations (version) VALUES ('20140321191343');

INSERT INTO schema_migrations (version) VALUES ('20140324024606');

INSERT INTO schema_migrations (version) VALUES ('20140325175653');

INSERT INTO schema_migrations (version) VALUES ('20140402001908');

INSERT INTO schema_migrations (version) VALUES ('20140407184311');

INSERT INTO schema_migrations (version) VALUES ('20140421140924');

INSERT INTO schema_migrations (version) VALUES ('20140421151939');

INSERT INTO schema_migrations (version) VALUES ('20140421151940');

INSERT INTO schema_migrations (version) VALUES ('20140422011506');

INSERT INTO schema_migrations (version) VALUES ('20140423132913');

INSERT INTO schema_migrations (version) VALUES ('20140423133559');

INSERT INTO schema_migrations (version) VALUES ('20140501165548');

INSERT INTO schema_migrations (version) VALUES ('20140519205916');

INSERT INTO schema_migrations (version) VALUES ('20140527152921');

INSERT INTO schema_migrations (version) VALUES ('20140530200539');

INSERT INTO schema_migrations (version) VALUES ('20140601022548');

INSERT INTO schema_migrations (version) VALUES ('20140602143352');

INSERT INTO schema_migrations (version) VALUES ('20140607150616');

INSERT INTO schema_migrations (version) VALUES ('20140611173003');

INSERT INTO schema_migrations (version) VALUES ('20140627210837');

INSERT INTO schema_migrations (version) VALUES ('20140709172343');

INSERT INTO schema_migrations (version) VALUES ('20140714184006');

INSERT INTO schema_migrations (version) VALUES ('20140811184643');

INSERT INTO schema_migrations (version) VALUES ('20140817035914');

INSERT INTO schema_migrations (version) VALUES ('20140818125735');

INSERT INTO schema_migrations (version) VALUES ('20140826180337');

INSERT INTO schema_migrations (version) VALUES ('20140828141043');

INSERT INTO schema_migrations (version) VALUES ('20140909183946');

INSERT INTO schema_migrations (version) VALUES ('20140911221252');

INSERT INTO schema_migrations (version) VALUES ('20140918141529');

INSERT INTO schema_migrations (version) VALUES ('20140918153541');

INSERT INTO schema_migrations (version) VALUES ('20140918153705');

INSERT INTO schema_migrations (version) VALUES ('20140924091559');

INSERT INTO schema_migrations (version) VALUES ('20141111133038');

INSERT INTO schema_migrations (version) VALUES ('20141208164553');

INSERT INTO schema_migrations (version) VALUES ('20141208174553');

INSERT INTO schema_migrations (version) VALUES ('20141208174653');

INSERT INTO schema_migrations (version) VALUES ('20141208185217');

INSERT INTO schema_migrations (version) VALUES ('20150122175935');

<<<<<<< HEAD
INSERT INTO schema_migrations (version) VALUES ('20150123142953');

=======
>>>>>>> 1e2e0e4f
INSERT INTO schema_migrations (version) VALUES ('20150203180223');<|MERGE_RESOLUTION|>--- conflicted
+++ resolved
@@ -2353,9 +2353,6 @@
 
 INSERT INTO schema_migrations (version) VALUES ('20150122175935');
 
-<<<<<<< HEAD
 INSERT INTO schema_migrations (version) VALUES ('20150123142953');
 
-=======
->>>>>>> 1e2e0e4f
 INSERT INTO schema_migrations (version) VALUES ('20150203180223');