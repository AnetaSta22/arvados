# Copy this file to application.yml and edit to suit.
#
# Consult application.default.yml for the full list of configuration
# settings.
#
# The order of precedence is:
# 1. config/environments/{RAILS_ENV}.rb (deprecated)
# 2. Section in application.yml corresponding to RAILS_ENV (e.g., development)
# 3. Section in application.yml called "common"
# 4. Section in application.default.yml corresponding to RAILS_ENV
# 5. Section in application.default.yml called "common"

development:
<<<<<<< HEAD
  # The blob_signing_key is a string of alphanumeric characters used
  # to sign permission hints for Keep locators. It must be identical
  # to the permission key given to Keep.  If you run both apiserver
  # and Keep in development, change this to a hardcoded string and
  # make sure both systems use the same value.
  blob_signing_key: ~
=======
  # The permission_key needs to be identical to the
  # permission key given to Keep.  If you run both
  # apiserver and Keep in development, change this to
  # a hardcoded string and make sure both systems use
  # the same value.
  permission_key: <%= rand(2**512).to_s(36) %>
>>>>>>> b12f667d

production:
  # At minimum, you need a nice long randomly generated secret_token here.
  # Use a long string of alphanumeric characters (at least 36).
  secret_token: ~

<<<<<<< HEAD
  # blob_signing_key is required and must be identical to the
  # permission secret provisioned to Keep.
  # Use a long string of alphanumeric characters (at least 36).
  blob_signing_key: ~
=======
  # The permission key must be identical to the key provisioned to Keep.
  permission_key: ~
>>>>>>> b12f667d

  uuid_prefix: bogus

  # compute_node_domain: example.org
  # compute_node_nameservers:
  #   - 127.0.0.1
  #   - 192.168.1.1
  #
  # The version below is suitable for AWS.
  # Uncomment and change <%# to <%= to use it.
  # compute_node_nameservers: <%#
    require 'net/http'
    ['local', 'public'].collect do |iface|
      Net::HTTP.get(URI("http://169.254.169.254/latest/meta-data/#{iface}-ipv4")).match(/^[\d\.]+$/)[0]
    end << '172.16.0.23'
  %>

test:
  uuid_prefix: zzzzz
  secret_token: <%= rand(2**512).to_s(36) %>
  permission_key: <%= rand(2**512).to_s(36) %>

common:
  #git_repositories_dir: /var/cache/git
  #git_internal_dir: /var/cache/arvados/internal.git<|MERGE_RESOLUTION|>--- conflicted
+++ resolved
@@ -11,36 +11,22 @@
 # 5. Section in application.default.yml called "common"
 
 development:
-<<<<<<< HEAD
   # The blob_signing_key is a string of alphanumeric characters used
   # to sign permission hints for Keep locators. It must be identical
   # to the permission key given to Keep.  If you run both apiserver
   # and Keep in development, change this to a hardcoded string and
   # make sure both systems use the same value.
   blob_signing_key: ~
-=======
-  # The permission_key needs to be identical to the
-  # permission key given to Keep.  If you run both
-  # apiserver and Keep in development, change this to
-  # a hardcoded string and make sure both systems use
-  # the same value.
-  permission_key: <%= rand(2**512).to_s(36) %>
->>>>>>> b12f667d
 
 production:
   # At minimum, you need a nice long randomly generated secret_token here.
   # Use a long string of alphanumeric characters (at least 36).
   secret_token: ~
 
-<<<<<<< HEAD
   # blob_signing_key is required and must be identical to the
   # permission secret provisioned to Keep.
   # Use a long string of alphanumeric characters (at least 36).
   blob_signing_key: ~
-=======
-  # The permission key must be identical to the key provisioned to Keep.
-  permission_key: ~
->>>>>>> b12f667d
 
   uuid_prefix: bogus
 
