--- conflicted
+++ resolved
@@ -708,7 +708,6 @@
   properties: {}
   updated_at: 2014-08-06 22:11:51.242010312 Z
 
-<<<<<<< HEAD
 active_user_can_read_activeandfriends:
   uuid: zzzzz-o0j2j-8184f5vk8c851ts
   owner_uuid: zzzzz-tpzed-000000000000000
@@ -764,7 +763,7 @@
   head_uuid: zzzzz-tpzed-futureprojview2
   properties: {}
   updated_at: 2014-08-22 14:04:24.181799856 Z
-=======
+
 auto_setup_vm_login_username_can_login_to_test_vm:
   uuid: zzzzz-o0j2j-i3n6m98766tmoi4
   owner_uuid: zzzzz-tpzed-xabcdjxw79nv3jz
@@ -777,5 +776,4 @@
   name: can_login
   head_uuid: zzzzz-2x53u-382brsig8rp3064
   properties: {username: 'auto_setup_vm_login'}
-  updated_at: 2014-08-06 22:11:51.242010312 Z
->>>>>>> 94b5a596
+  updated_at: 2014-08-06 22:11:51.242010312 Z