require 'test_helper'

class CollectionTest < ActiveSupport::TestCase
  def create_collection name, enc=nil
    txt = ". d41d8cd98f00b204e9800998ecf8427e+0 0:0:#{name}.txt\n"
    txt.force_encoding(enc) if enc
    return Collection.create(manifest_text: txt)
  end

  test 'accept ASCII manifest_text' do
    act_as_system_user do
      c = create_collection 'foo', Encoding::US_ASCII
      assert c.valid?
    end
  end

  test 'accept UTF-8 manifest_text' do
    act_as_system_user do
      c = create_collection "f\xc3\x98\xc3\x98", Encoding::UTF_8
      assert c.valid?
    end
  end

  test 'refuse manifest_text with invalid UTF-8 byte sequence' do
    act_as_system_user do
      c = create_collection "f\xc8o", Encoding::UTF_8
      assert !c.valid?
      assert_equal [:manifest_text], c.errors.messages.keys
      assert_match /UTF-8/, c.errors.messages[:manifest_text].first
    end
  end

  test 'refuse manifest_text with non-UTF-8 encoding' do
    act_as_system_user do
      c = create_collection "f\xc8o", Encoding::ASCII_8BIT
      assert !c.valid?
      assert_equal [:manifest_text], c.errors.messages.keys
      assert_match /UTF-8/, c.errors.messages[:manifest_text].first
    end
  end

  test 'create and update collection and verify file_names' do
    act_as_system_user do
      c = create_collection 'foo', Encoding::US_ASCII
      assert c.valid?
      created_file_names = c.file_names
      assert created_file_names
      assert_match /foo.txt/, c.file_names

      c.update_attribute 'manifest_text', ". d41d8cd98f00b204e9800998ecf8427e+0 0:0:foo2.txt\n"
      assert_not_equal created_file_names, c.file_names
      assert_match /foo2.txt/, c.file_names
    end
  end

  [
    [2**8, false],
    [2**18, true],
  ].each do |manifest_size, gets_truncated|
    test "create collection with manifest size #{manifest_size} which gets truncated #{gets_truncated},
          and not expect exceptions even on very large manifest texts" do
      # file_names has a max size, hence there will be no errors even on large manifests
      act_as_system_user do
        manifest_text = './blurfl d41d8cd98f00b204e9800998ecf8427e+0'
        index = 0
        while manifest_text.length < manifest_size
          manifest_text += ' ' + "0:0:veryverylongfilename000000000000#{index}.txt\n./subdir1"
          index += 1
        end
        manifest_text += "\n"
        c = Collection.create(manifest_text: manifest_text)

        assert c.valid?
        assert c.file_names
        assert_match /veryverylongfilename0000000000001.txt/, c.file_names
        assert_match /veryverylongfilename0000000000002.txt/, c.file_names
        if !gets_truncated
          assert_match /blurfl/, c.file_names
          assert_match /subdir1/, c.file_names
        end
      end
    end
  end

  test "full text search for collections" do
    # file_names column does not get populated when fixtures are loaded, hence setup test data
    act_as_system_user do
      Collection.create(manifest_text: ". acbd18db4cc2f85cedef654fccc4a4d8+3 0:3:foo\n")
      Collection.create(manifest_text: ". 37b51d194a7513e45b56f6524f2d51f2+3 0:3:bar\n")
      Collection.create(manifest_text: ". 85877ca2d7e05498dd3d109baf2df106+95+A3a4e26a366ee7e4ed3e476ccf05354761be2e4ae@545a9920 0:95:file_in_subdir1\n./subdir2/subdir3 2bbc341c702df4d8f42ec31f16c10120+64+A315d7e7bad2ce937e711fc454fae2d1194d14d64@545a9920 0:32:file1.txt 32:32:file2.txt\n./subdir2/subdir3/subdir4 2bbc341c702df4d8f42ec31f16c10120+64+A315d7e7bad2ce937e711fc454fae2d1194d14d64@545a9920 0:32:file3.txt 32:32:file4.txt")
    end

    [
      ['foo', true],
      ['foo bar', false],                     # no collection matching both
      ['foo&bar', false],                     # no collection matching both
      ['foo|bar', true],                      # works only no spaces between the words
      ['Gnu public', true],                   # both prefixes found, though not consecutively
      ['Gnu&public', true],                   # both prefixes found, though not consecutively
      ['file4', true],                        # prefix match
      ['file4.txt', true],                    # whole string match
      ['filex', false],                       # no such prefix
      ['subdir', true],                       # prefix matches
      ['subdir2', true],
      ['subdir2/', true],
      ['subdir2/subdir3', true],
      ['subdir2/subdir3/subdir4', true],
      ['subdir2 file4', true],                # look for both prefixes
      ['subdir4', false],                     # not a prefix match
    ].each do |search_filter, expect_results|
      search_filters = search_filter.split.each {|s| s.concat(':*')}.join('&')
      results = Collection.where("#{Collection.full_text_tsvector} @@ to_tsquery(?)",
                                 "#{search_filters}")
      if expect_results
        refute_empty results
      else
        assert_empty results
      end
    end
  end

  test 'portable data hash with missing size hints' do
    [[". d41d8cd98f00b204e9800998ecf8427e+0+Bar 0:0:x",
      ". d41d8cd98f00b204e9800998ecf8427e+0 0:0:x"],
     [". d41d8cd98f00b204e9800998ecf8427e+Foo 0:0:x",
      ". d41d8cd98f00b204e9800998ecf8427e 0:0:x"],
     [". d41d8cd98f00b204e9800998ecf8427e 0:0:x",
      ". d41d8cd98f00b204e9800998ecf8427e 0:0:x"],
    ].each do |unportable, portable|
      c = Collection.new(manifest_text: unportable)
      assert c.valid?
      assert_equal(Digest::MD5.hexdigest(portable)+"+#{portable.length}",
                   c.portable_data_hash)
    end
  end

  [0, 2, 4, nil].each do |ask|
    test "set replication_desired to #{ask.inspect}" do
      Rails.configuration.default_collection_replication = 2
      act_as_user users(:active) do
        c = collections(:replication_undesired_unconfirmed)
        c.update_attributes replication_desired: ask
        assert_equal ask, c.replication_desired
      end
    end
  end

<<<<<<< HEAD
  test "replication_confirmed* can be set by admin user" do
    c = collections(:replication_desired_2_unconfirmed)
    act_as_user users(:admin) do
      assert c.update_attributes(replication_confirmed: 2,
                                 replication_confirmed_at: Time.now)
    end
  end

  test "replication_confirmed* cannot be set by non-admin user" do
    act_as_user users(:active) do
      c = collections(:replication_desired_2_unconfirmed)
      # Cannot set just one at a time.
      assert_raise ArvadosModel::PermissionDeniedError do
        c.update_attributes replication_confirmed: 1
      end
      assert_raise ArvadosModel::PermissionDeniedError do
        c.update_attributes replication_confirmed_at: Time.now
      end
      # Cannot set both at once, either.
      assert_raise ArvadosModel::PermissionDeniedError do
        c.update_attributes(replication_confirmed: 1,
                            replication_confirmed_at: Time.now)
      end
    end
  end

  test "replication_confirmed* can be cleared (but only together) by non-admin user" do
    act_as_user users(:active) do
      c = collections(:replication_desired_2_confirmed_2)
      # Cannot clear just one at a time.
      assert_raise ArvadosModel::PermissionDeniedError do
        c.update_attributes replication_confirmed: nil
      end
      c.reload
      assert_raise ArvadosModel::PermissionDeniedError do
        c.update_attributes replication_confirmed_at: nil
      end
      # Can clear both at once.
      c.reload
      assert c.update_attributes(replication_confirmed: nil,
                                 replication_confirmed_at: nil)
    end
  end

  test "clear replication_confirmed* when introducing a new block in manifest" do
    c = collections(:replication_desired_2_confirmed_2)
    act_as_user users(:active) do
      assert c.update_attributes(manifest_text: collections(:user_agreement).signed_manifest_text)
      assert_nil c.replication_confirmed
      assert_nil c.replication_confirmed_at
    end
  end

  test "don't clear replication_confirmed* when just renaming a file" do
    c = collections(:replication_desired_2_confirmed_2)
    act_as_user users(:active) do
      new_manifest = c.signed_manifest_text.sub(':bar', ':foo')
      assert c.update_attributes(manifest_text: new_manifest)
      assert_equal 2, c.replication_confirmed
      assert_not_nil c.replication_confirmed_at
    end
  end

  test "don't clear replication_confirmed* when just deleting a data block" do
    c = collections(:replication_desired_2_confirmed_2)
    act_as_user users(:active) do
      new_manifest = c.signed_manifest_text
      new_manifest.sub!(/ \S+:bar/, '')
      new_manifest.sub!(/ acbd\S+/, '')

      # Confirm that we did just remove a block from the manifest (if
      # not, this test would pass without testing the relevant case):
      assert_operator new_manifest.length+40, :<, c.signed_manifest_text.length

      assert c.update_attributes(manifest_text: new_manifest)
      assert_equal 2, c.replication_confirmed
      assert_not_nil c.replication_confirmed_at
=======
  test "create collection with properties" do
    act_as_system_user do
      c = Collection.create(manifest_text: ". acbd18db4cc2f85cedef654fccc4a4d8+3 0:3:foo\n",
                            properties: {'property_1' => 'value_1'})
      assert c.valid?
      assert_equal 'value_1', c.properties['property_1']
>>>>>>> fd172dd6
    end
  end
end<|MERGE_RESOLUTION|>--- conflicted
+++ resolved
@@ -145,7 +145,6 @@
     end
   end
 
-<<<<<<< HEAD
   test "replication_confirmed* can be set by admin user" do
     c = collections(:replication_desired_2_unconfirmed)
     act_as_user users(:admin) do
@@ -223,14 +222,15 @@
       assert c.update_attributes(manifest_text: new_manifest)
       assert_equal 2, c.replication_confirmed
       assert_not_nil c.replication_confirmed_at
-=======
+    end
+  end
+
   test "create collection with properties" do
     act_as_system_user do
       c = Collection.create(manifest_text: ". acbd18db4cc2f85cedef654fccc4a4d8+3 0:3:foo\n",
                             properties: {'property_1' => 'value_1'})
       assert c.valid?
       assert_equal 'value_1', c.properties['property_1']
->>>>>>> fd172dd6
     end
   end
 end