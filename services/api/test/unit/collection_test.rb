--- conflicted
+++ resolved
@@ -82,7 +82,6 @@
     end
   end
 
-<<<<<<< HEAD
   test "full text search for collections" do
     # file_names column does not get populated when fixtures are loaded, hence setup test data
     act_as_system_user do
@@ -116,14 +115,16 @@
         refute_empty results
       else
         assert_empty results
-=======
+      end
+    end
+  end
+
   [0, 2, 4, nil].each do |ask|
     test "replication_desired reports #{ask or 2} if redundancy is #{ask}" do
       act_as_user users(:active) do
         c = collections(:collection_owned_by_active)
         c.update_attributes redundancy: ask
         assert_equal (ask or 2), c.replication_desired
->>>>>>> 64c70939
       end
     end
   end
