--- conflicted
+++ resolved
@@ -1746,8 +1746,7 @@
     	`)
 	memprofile := flag.String("memprofile", "", "write memory profile to `file` after running container")
 	getVersion := flag.Bool("version", false, "Print version information and exit.")
-<<<<<<< HEAD
-	checkContainerd := flag.Duration("check-containerd", 60*time.Second, "Periodic check if (docker-)containerd is running (use 0s to disable).")
+	flag.Duration("check-containerd", 0, "Ignored. Exists for compatibility with older versions.")
 
 	detached := false
 	if len(os.Args) > 1 && os.Args[1] == "-detached" {
@@ -1760,9 +1759,7 @@
 		os.Args = append([]string{os.Args[0]}, os.Args[2:]...)
 		detached = true
 	}
-=======
-	flag.Duration("check-containerd", 0, "Ignored. Exists for compatibility with older versions.")
->>>>>>> ba9b709b
+
 	flag.Parse()
 
 	switch {
