--- conflicted
+++ resolved
@@ -243,10 +243,7 @@
 	testPullLists[testData.name] = testData.response_body
 
 	// Override GetContent to mock keepclient Get functionality
-<<<<<<< HEAD
-=======
 	defer func(orig func(string, *keepclient.KeepClient)(io.ReadCloser, int64, string, error)) { GetContent = orig }(GetContent)
->>>>>>> dd5deb94
 	GetContent = func(signedLocator string, keepClient *keepclient.KeepClient) (
 		reader io.ReadCloser, contentLength int64, url string, err error) {
 
