--- conflicted
+++ resolved
@@ -43,16 +43,10 @@
 		limit = 1<<31 - 1
 	}
 	params := arvados.ResourceListParams{
-<<<<<<< HEAD
-		Limit:  &limit,
-		Order:  "modified_at, uuid",
-		Select: []string{"uuid", "unsigned_manifest_text", "modified_at", "portable_data_hash", "replication_desired"},
-=======
 		Limit:        &limit,
 		Order:        "modified_at, uuid",
-		Select:       []string{"uuid", "manifest_text", "modified_at", "portable_data_hash", "replication_desired"},
+		Select:       []string{"uuid", "unsigned_manifest_text", "modified_at", "portable_data_hash", "replication_desired"},
 		IncludeTrash: true,
->>>>>>> 532be5dc
 	}
 	var last arvados.Collection
 	var filterTime time.Time
