--- conflicted
+++ resolved
@@ -10,11 +10,7 @@
 	"errors"
 	"fmt"
 	"io/ioutil"
-<<<<<<< HEAD
-=======
-	"log"
 	"math/rand"
->>>>>>> 49707c44
 	"net/http"
 	"net/http/httptest"
 	"os"
