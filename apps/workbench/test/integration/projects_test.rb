--- conflicted
+++ resolved
@@ -549,11 +549,7 @@
 
   [
     ['project with 10 pipelines', 10, 0],
-<<<<<<< HEAD
-    ['project with 2 pipelines and 200 jobs', 2, 200],
-=======
 #    ['project with 200 jobs and 10 pipelines', 2, 200],
->>>>>>> 83fc1e7b
     ['project with 25 pipelines', 25, 0],
   ].each do |project_name, num_pipelines, num_jobs|
     test "scroll pipeline instances tab for #{project_name} with #{num_pipelines} pipelines and #{num_jobs} jobs" do
