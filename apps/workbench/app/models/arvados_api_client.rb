require 'httpclient'
require 'thread'

class ArvadosApiClient
  class NotLoggedInException < StandardError
  end
  class InvalidApiResponseException < StandardError
  end

  @@profiling_enabled = Rails.configuration.profiling_enabled
  @@discovery = nil

  # An API client object suitable for handling API requests on behalf
  # of the current thread.
  def self.new_or_current
    Thread.current[:arvados_api_client] ||= new
  end

  def initialize *args
    @api_client = nil
    @client_mtx = Mutex.new
  end

  def api(resources_kind, action, data=nil)
    profile_checkpoint

    if not @api_client
      @client_mtx.synchronize do
        @api_client = HTTPClient.new
        if Rails.configuration.arvados_insecure_https
          @api_client.ssl_config.verify_mode = OpenSSL::SSL::VERIFY_NONE
        else
          # Use system CA certificates
          @api_client.ssl_config.add_trust_ca('/etc/ssl/certs')
        end
      end
    end

    resources_kind = class_kind(resources_kind).pluralize if resources_kind.is_a? Class
    url = "#{self.arvados_v1_base}/#{resources_kind}#{action}"

    # Clean up /arvados/v1/../../discovery/v1 to /discovery/v1
    url.sub! '/arvados/v1/../../', '/'

    query = {
      'api_token' => Thread.current[:arvados_api_token] || '',
      'reader_tokens' => (Thread.current[:reader_tokens] || []).to_json,
    }
    if !data.nil?
      data.each do |k,v|
        if v.is_a? String or v.nil?
          query[k] = v
        elsif v == true
          query[k] = 1
        elsif v == false
          query[k] = 0
        else
          query[k] = JSON.dump(v)
        end
      end
    else
      query["_method"] = "GET"
    end
    if @@profiling_enabled
      query["_profile"] = "true"
    end

    header = {"Accept" => "application/json"}

<<<<<<< HEAD
    profile_checkpoint { "Prepare request #{url} #{query[:uuid]} #{query[:where]}" }
    msg = @client_mtx.synchronize do
      @api_client.post(url,
                       query,
                       header: header)
    end
=======
    profile_checkpoint { "Prepare request #{url} #{query[:uuid]} #{query[:where]} #{query[:filters]}" }
    msg = @@api_client.post(url,
                            query,
                            header: header)
>>>>>>> ce5b843c
    profile_checkpoint 'API transaction'

    if msg.status_code == 401
      raise NotLoggedInException.new
    end

    json = msg.content

    begin
      resp = Oj.load(json, :symbol_keys => true)
    rescue Oj::ParseError
      raise InvalidApiResponseException.new json
    end
    if not resp.is_a? Hash
      raise InvalidApiResponseException.new json
    end
    if msg.status_code != 200
      errors = resp[:errors]
      errors = errors.join("\n\n") if errors.is_a? Array
      raise "#{errors} [API: #{msg.status_code}]"
    end
    if resp[:_profile]
      Rails.logger.info "API client: " \
      "#{resp.delete(:_profile)[:request_time]} request_time"
    end
    profile_checkpoint 'Parse response'
    resp
  end

  def self.patch_paging_vars(ary, items_available, offset, limit, links=nil)
    if items_available
      (class << ary; self; end).class_eval { attr_accessor :items_available }
      ary.items_available = items_available
    end
    if offset
      (class << ary; self; end).class_eval { attr_accessor :offset }
      ary.offset = offset
    end
    if limit
      (class << ary; self; end).class_eval { attr_accessor :limit }
      ary.limit = limit
    end
    if links
      (class << ary; self; end).class_eval { attr_accessor :links }
      ary.links = links
    end
    ary
  end

  def unpack_api_response(j, kind=nil)
    if j.is_a? Hash and j[:items].is_a? Array and j[:kind].match(/(_list|List)$/)
      ary = j[:items].collect { |x| unpack_api_response x, x[:kind] }
      links = ArvadosResourceList.new Link
      links.results = (j[:links] || []).collect do |x|
        unpack_api_response x, x[:kind]
      end
      self.class.patch_paging_vars(ary, j[:items_available], j[:offset], j[:limit], links)
    elsif j.is_a? Hash and (kind || j[:kind])
      oclass = self.kind_class(kind || j[:kind])
      if oclass
        j.keys.each do |k|
          childkind = j["#{k.to_s}_kind".to_sym]
          if childkind
            j[k] = self.unpack_api_response(j[k], childkind)
          end
        end
        oclass.new.private_reload(j)
      else
        j
      end
    else
      j
    end
  end

  def arvados_login_url(params={})
    if Rails.configuration.respond_to? :arvados_login_base
      uri = Rails.configuration.arvados_login_base
    else
      uri = self.arvados_v1_base.sub(%r{/arvados/v\d+.*}, '/login')
    end
    if params.size > 0
      uri += '?' << params.collect { |k,v|
        CGI.escape(k.to_s) + '=' + CGI.escape(v.to_s)
      }.join('&')
    end
  end

  def arvados_logout_url(params={})
    arvados_login_url(params).sub('/login','/logout')
  end

  def arvados_v1_base
    Rails.configuration.arvados_v1_base
  end

  def discovery
    @@discovery ||= api '../../discovery/v1/apis/arvados/v1/rest', ''
  end

  def kind_class(kind)
    kind.match(/^arvados\#(.+?)(_list|List)?$/)[1].pluralize.classify.constantize rescue nil
  end

  def class_kind(resource_class)
    resource_class.to_s.underscore
  end

  protected
  def profile_checkpoint label=nil
    return if !@@profiling_enabled
    label = yield if block_given?
    t = Time.now
    if label and @profile_t0
      Rails.logger.info "API client: #{t - @profile_t0} #{label}"
    end
    @profile_t0 = t
  end
end<|MERGE_RESOLUTION|>--- conflicted
+++ resolved
@@ -67,19 +67,12 @@
 
     header = {"Accept" => "application/json"}
 
-<<<<<<< HEAD
-    profile_checkpoint { "Prepare request #{url} #{query[:uuid]} #{query[:where]}" }
+    profile_checkpoint { "Prepare request #{url} #{query[:uuid]} #{query[:where]} #{query[:filters]}" }
     msg = @client_mtx.synchronize do
       @api_client.post(url,
                        query,
                        header: header)
     end
-=======
-    profile_checkpoint { "Prepare request #{url} #{query[:uuid]} #{query[:where]} #{query[:filters]}" }
-    msg = @@api_client.post(url,
-                            query,
-                            header: header)
->>>>>>> ce5b843c
     profile_checkpoint 'API transaction'
 
     if msg.status_code == 401
