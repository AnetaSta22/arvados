--- conflicted
+++ resolved
@@ -293,21 +293,6 @@
     %w(Compare Graph)
   end
 
-<<<<<<< HEAD
-  def index
-    if params[:search].andand.length.andand > 0
-      @select ||= PipelineInstance.columns.map(&:name)
-      base_search = PipelineInstance.select(@select)
-      @objects = base_search.where(any: ['contains', params[:search]]).
-                              uniq { |pi| pi.uuid }
-    end
-
-    @limit = 20
-    super
-  end
-
-=======
->>>>>>> 5d87bcae
   protected
   def for_comparison v
     if v.is_a? Hash or v.is_a? Array
