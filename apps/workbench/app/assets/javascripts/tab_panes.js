--- conflicted
+++ resolved
@@ -80,8 +80,6 @@
 // Mark all panes as stale/dirty. Refresh the active pane.
 $(document).on('arv-log-event arv:pane:reload:all', function() {
     $('.pane-anchor.loaded').trigger('arv:pane:reload');
-<<<<<<< HEAD
-=======
 });
 
 // If there is a 'tab counts url' in the nav-tabs element then use it to get some javascript that will update them
@@ -90,5 +88,4 @@
     if( tabCountsUrl && tabCountsUrl.length ) {
         $.get( tabCountsUrl );
     }
->>>>>>> 40b15ddc
 });