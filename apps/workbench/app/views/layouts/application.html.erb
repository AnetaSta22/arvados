--- conflicted
+++ resolved
@@ -158,21 +158,8 @@
                 </li>
               <% end %>
             <% end %>
-<<<<<<< HEAD
           <% end %>
         </ul>
-=======
-            <li role="presentation"><a href="<%= logout_path %>" role="menuitem">Log out</a></li>
-          </ul>
-        </li>
-	<% else -%>
-          <li><a href="<%= arvados_api_client.arvados_login_url(return_to: root_url) %>">Log in</a></li>
-	<% end -%>
-      </ul>
-      </div><!-- /.navbar-collapse -->
-    </div><!-- /.container-fluid -->
-  </div>
->>>>>>> 647c8b8c
 
         <ul class="nav navbar-nav navbar-right">
 
@@ -242,7 +229,7 @@
             </ul>
           </li>
           <% else %>
-            <li><a href="<%= $arvados_api_client.arvados_login_url(return_to: root_url) %>">Log in</a></li>
+            <li><a href="<%= arvados_api_client.arvados_login_url(return_to: root_url) %>">Log in</a></li>
           <% end %>
         </ul>
       </div><!-- /.navbar-collapse -->
