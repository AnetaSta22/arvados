<% content_for :tab_line_buttons do %>
  <div class="input-group">
    <input type="text" class="form-control filterable-control recent-pipeline-instances-filterable-control"
           placeholder="Search pipeline instances"
<<<<<<< HEAD
           data-filterable-target="#recent-pipeline-instances"/>
=======
           data-filterable-target="#recent-pipeline-instances"
           <%# Just for the double-load test in FilterableInfiniteScrollTest: %>
           value="<%= params[:search] %>"
           />
>>>>>>> 5d87bcae
  </div>

  <%= form_tag({action: 'compare', controller: params[:controller], method: 'get'}, {method: 'get', id: 'compare', class: 'pull-right small-form-margin'}) do |f| %>
  <%= submit_tag 'Compare 2 or 3 selected', {class: 'btn btn-primary', disabled: true, style: 'display: none'} %>
  &nbsp;
  <% end rescue nil %>

<% end %>

<%= render file: 'application/index.html.erb', locals: local_assigns %><|MERGE_RESOLUTION|>--- conflicted
+++ resolved
@@ -2,14 +2,10 @@
   <div class="input-group">
     <input type="text" class="form-control filterable-control recent-pipeline-instances-filterable-control"
            placeholder="Search pipeline instances"
-<<<<<<< HEAD
-           data-filterable-target="#recent-pipeline-instances"/>
-=======
            data-filterable-target="#recent-pipeline-instances"
            <%# Just for the double-load test in FilterableInfiniteScrollTest: %>
            value="<%= params[:search] %>"
            />
->>>>>>> 5d87bcae
   </div>
 
   <%= form_tag({action: 'compare', controller: params[:controller], method: 'get'}, {method: 'get', id: 'compare', class: 'pull-right small-form-margin'}) do |f| %>
