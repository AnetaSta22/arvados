<% content_for :tab_panes do %>

  <% comparable = controller.respond_to? :compare %>

<<<<<<< HEAD
<ul class="nav nav-tabs">
  <% pane_list.each_with_index do |pane, i| %>
    <li class="<%= 'active' if i==0 %>">
      <a href="#<%= pane %>" 
         data-toggle="tab" 
         id="<%= pane %>-tab" 
         data-tab-history=true
         data-pane-content-url="<%= url_for(params.merge(tab_pane: pane)) %>">
        <%= pane.gsub('_', ' ') %>
      </a>
    </li>
  <% end %>
</ul>
<div class="tab-content">
<% pane_list.each_with_index do |pane, i| %>
  <div id="<%= pane %>"
       class="tab-pane fade <%= 'in active loaded' if i==0 %> arv-log-event-listener"
<% if controller.action_name == "index" %>
       data-object-kind="arvados#<%= ArvadosApiClient.class_kind controller.model_class %>"
<% else %>
       data-object-uuid="<%= @object.uuid %>"
<% end %>
  >
=======
  <ul class="nav nav-tabs" data-tab-counts-url="<%= url_for(action: :tab_counts) rescue '' %>">
    <% pane_list.each_with_index do |pane, i| %>
      <% pane_name = (pane.is_a?(Hash) ? pane[:name] : pane) %>
      <li class="<%= 'active' if i==0 %>">
        <a href="#<%= pane_name %>" data-toggle="tab" id="<%= pane_name %>-tab" data-pane-content-url="<%= url_for(params.merge(tab_pane: pane_name)) %>">
          <%= pane_name.gsub('_', ' ') %> <span id="<%= pane_name %>-count"></span>
        </a>
      </li>
    <% end %>
  </ul>
>>>>>>> 67182ab9

  <div class="tab-content">
    <% pane_list.each_with_index do |pane, i| %>
      <% pane_name = (pane.is_a?(Hash) ? pane[:name] : pane) %>
      <div id="<%= pane_name %>"
           class="tab-pane fade <%= 'in active loaded' if i==0 %> arv-log-event-listener"
           <% if controller.action_name == "index" %>
             data-object-kind="arvados#<%= ArvadosApiClient.class_kind controller.model_class %>"
           <% else %>
             data-object-uuid="<%= @object.uuid %>"
           <% end %>
      >
        <div id="<%= pane_name %>-scroll" style="margin-top:0.5em;">
          <div class="pane-content">
            <% if i == 0 %>
              <%= render_pane pane_name, to_string: true %>
            <% else %>
              <div class="spinner spinner-32px spinner-h-center"></div>
            <% end %>
          </div>
        </div>
      </div>
    <% end %>
  </div>

<% end %><|MERGE_RESOLUTION|>--- conflicted
+++ resolved
@@ -2,42 +2,20 @@
 
   <% comparable = controller.respond_to? :compare %>
 
-<<<<<<< HEAD
-<ul class="nav nav-tabs">
-  <% pane_list.each_with_index do |pane, i| %>
-    <li class="<%= 'active' if i==0 %>">
-      <a href="#<%= pane %>" 
-         data-toggle="tab" 
-         id="<%= pane %>-tab" 
-         data-tab-history=true
-         data-pane-content-url="<%= url_for(params.merge(tab_pane: pane)) %>">
-        <%= pane.gsub('_', ' ') %>
-      </a>
-    </li>
-  <% end %>
-</ul>
-<div class="tab-content">
-<% pane_list.each_with_index do |pane, i| %>
-  <div id="<%= pane %>"
-       class="tab-pane fade <%= 'in active loaded' if i==0 %> arv-log-event-listener"
-<% if controller.action_name == "index" %>
-       data-object-kind="arvados#<%= ArvadosApiClient.class_kind controller.model_class %>"
-<% else %>
-       data-object-uuid="<%= @object.uuid %>"
-<% end %>
-  >
-=======
   <ul class="nav nav-tabs" data-tab-counts-url="<%= url_for(action: :tab_counts) rescue '' %>">
     <% pane_list.each_with_index do |pane, i| %>
       <% pane_name = (pane.is_a?(Hash) ? pane[:name] : pane) %>
       <li class="<%= 'active' if i==0 %>">
-        <a href="#<%= pane_name %>" data-toggle="tab" id="<%= pane_name %>-tab" data-pane-content-url="<%= url_for(params.merge(tab_pane: pane_name)) %>">
+        <a href="#<%= pane_name %>"
+           data-toggle="tab"
+           id="<%= pane_name %>-tab"
+           data-tab-history=true
+           data-pane-content-url="<%= url_for(params.merge(tab_pane: pane_name)) %>">
           <%= pane_name.gsub('_', ' ') %> <span id="<%= pane_name %>-count"></span>
         </a>
       </li>
     <% end %>
   </ul>
->>>>>>> 67182ab9
 
   <div class="tab-content">
     <% pane_list.each_with_index do |pane, i| %>
