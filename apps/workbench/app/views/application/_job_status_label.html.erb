--- conflicted
+++ resolved
@@ -1,10 +1,6 @@
 <% status = Job.state j %>
 <% to_label = {
-<<<<<<< HEAD
-     "Canceled" => "danger",
-=======
      "Cancelled" => "danger",
->>>>>>> 40b15ddc
      "Completed" => "success",
      "Running" => "info",
      "Failed" => "danger",
