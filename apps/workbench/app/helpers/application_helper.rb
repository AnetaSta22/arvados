--- conflicted
+++ resolved
@@ -182,11 +182,7 @@
   end
 
   def link_to_arvados_object_if_readable(attrvalue, link_text_if_not_readable, opts={})
-<<<<<<< HEAD
-    resource_class = resource_class_for_uuid(attrvalue.split('/')[0]) if attrvalue
-=======
     resource_class = resource_class_for_uuid(attrvalue.split('/')[0]) if attrvalue.is_a?(String)
->>>>>>> dd5deb94
     if !resource_class
       return link_to_if_arvados_object attrvalue, opts
     end
@@ -380,19 +376,11 @@
            success: 'page-refresh'
          }.to_json,
         })
-<<<<<<< HEAD
-      is_readable_input = attrvalue.present? and object_readable attrvalue, Collection
-      return content_tag('div', :class => 'input-group') do
-        html = text_field_tag(dn, display_value,
-                              :class =>
-                              "form-control #{'required' if required} #{'unreadable-input' if !attrvalue.andand.empty? and !is_readable_input}")
-=======
 
       return content_tag('div', :class => 'input-group') do
         html = text_field_tag(dn, display_value,
                               :class =>
                               "form-control #{'required' if required} #{'unreadable-input' if attrvalue.present? and !object_readable(attrvalue, Collection)}")
->>>>>>> dd5deb94
         html + content_tag('span', :class => 'input-group-btn') do
           link_to('Choose',
                   modal_path,
