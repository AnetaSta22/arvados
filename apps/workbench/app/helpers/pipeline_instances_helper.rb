module PipelineInstancesHelper

  def pipeline_jobs object=nil
    object ||= @object
    if object.components[:steps].is_a? Array
      pipeline_jobs_oldschool object
    elsif object.components.is_a? Hash
      pipeline_jobs_newschool object
    end
  end

  def render_pipeline_jobs
    pipeline_jobs.collect do |pj|
      render_pipeline_job pj
    end
  end

  def render_pipeline_job pj
<<<<<<< HEAD
    if pj[:percent_done]
      pj[:progress_bar] = raw <<EOF
<div class="progress" style="width:100px">
  <span class="progress-bar progress-bar-success" style="width:#{pj[:percent_done]}%"></span>
  <span class="progress-bar" style="width:#{pj[:percent_running]}%"></span>
</div>
EOF
    elsif pj[:progress]
      raw <<EOF
<div class="progress" style="width:100px">
<span class="progress-bar" style="width:#{pj[:progress]*100}%">
</span>
</div>
EOF
    end
=======
    pj[:progress_bar] = render partial: 'job_progress', locals: {:j => pj[:job]}
>>>>>>> bb45025e
    pj[:output_link] = link_to_if_arvados_object pj[:output]
    pj[:job_link] = link_to_if_arvados_object pj[:job][:uuid]
    pj
  end


  protected

  def pipeline_jobs_newschool object
    ret = []
    i = -1

    comp = []

    template = PipelineTemplate.find(@object.pipeline_template_uuid) rescue nil
    if template
      order = PipelineTemplatesHelper::sort_components(template.components)
      order.each do |k|
        if object.components[k]
          comp.push([k, object.components[k]])
        end
      end
    else
      object.components.each do |k, v|
        comp.push([k, v])
      end
    end

    comp.each do |cname, c|
      puts cname, c
      i += 1
      pj = {index: i, name: cname}
      pj[:job] = c[:job].is_a?(Hash) ? c[:job] : {}
      pj[:percent_done] = 0
      pj[:percent_running] = 0
      if pj[:job][:success]
        if pj[:job][:output]
          pj[:progress] = 1.0
          pj[:percent_done] = 100
        else
          pj[:progress] = 0.0
        end
      else
        if pj[:job][:tasks_summary]
          begin
            ts = pj[:job][:tasks_summary]
            denom = ts[:done].to_f + ts[:running].to_f + ts[:todo].to_f
            pj[:progress] = (ts[:done].to_f + ts[:running].to_f/2) / denom
            pj[:percent_done] = 100.0 * ts[:done].to_f / denom
            pj[:percent_running] = 100.0 * ts[:running].to_f / denom
            pj[:progress_detail] = "#{ts[:done]} done #{ts[:running]} run #{ts[:todo]} todo"
          rescue
            pj[:progress] = 0.5
            pj[:percent_done] = 0.0
            pj[:percent_running] = 100.0
          end
        else
          pj[:progress] = 0.0
        end
      end
      if pj[:job][:success]
        pj[:result] = 'complete'
        pj[:complete] = true
        pj[:progress] = 1.0
      elsif pj[:job][:finished_at]
        pj[:result] = 'failed'
        pj[:failed] = true
      elsif pj[:job][:started_at]
        pj[:result] = 'running'
      elsif pj[:job][:uuid]
        pj[:result] = 'queued'
      else
        pj[:result] = 'none'
      end
      pj[:job_id] = pj[:job][:uuid]
      pj[:script] = pj[:job][:script] || c[:script]
      pj[:script_parameters] = pj[:job][:script_parameters] || c[:script_parameters]
      pj[:script_version] = pj[:job][:script_version] || c[:script_version]
      pj[:output] = pj[:job][:output]
      pj[:finished_at] = (Time.parse(pj[:job][:finished_at]) rescue nil)
      ret << pj
    end
    ret
  end

  def pipeline_jobs_oldschool object
    ret = []
    object.components[:steps].each_with_index do |step, i|
      pj = {index: i, name: step[:name]}
      if step[:complete] and step[:complete] != 0
        if step[:output_data_locator]
          pj[:progress] = 1.0
        else
          pj[:progress] = 0.0
        end
      else
        if step[:progress] and
            (re = step[:progress].match /^(\d+)\+(\d+)\/(\d+)$/)
          pj[:progress] = (((re[1].to_f + re[2].to_f/2) / re[3].to_f) rescue 0.5)
        else
          pj[:progress] = 0.0
        end
        if step[:failed]
          pj[:result] = 'failed'
          pj[:failed] = true
        end
      end
      if step[:warehousejob]
        if step[:complete]
          pj[:result] = 'complete'
          pj[:complete] = true
          pj[:progress] = 1.0
        elsif step[:warehousejob][:finishtime]
          pj[:result] = 'failed'
          pj[:failed] = true
        elsif step[:warehousejob][:starttime]
          pj[:result] = 'running'
        else
          pj[:result] = 'queued'
        end
      end
      pj[:progress_detail] = (step[:progress] rescue nil)
      pj[:job_id] = (step[:warehousejob][:id] rescue nil)
      pj[:job_link] = pj[:job_id]
      pj[:script] = step[:function]
      pj[:script_version] = (step[:warehousejob][:revision] rescue nil)
      pj[:output] = step[:output_data_locator]
      pj[:finished_at] = (Time.parse(step[:warehousejob][:finishtime]) rescue nil)
      ret << pj
    end
    ret
  end
end<|MERGE_RESOLUTION|>--- conflicted
+++ resolved
@@ -16,25 +16,7 @@
   end
 
   def render_pipeline_job pj
-<<<<<<< HEAD
-    if pj[:percent_done]
-      pj[:progress_bar] = raw <<EOF
-<div class="progress" style="width:100px">
-  <span class="progress-bar progress-bar-success" style="width:#{pj[:percent_done]}%"></span>
-  <span class="progress-bar" style="width:#{pj[:percent_running]}%"></span>
-</div>
-EOF
-    elsif pj[:progress]
-      raw <<EOF
-<div class="progress" style="width:100px">
-<span class="progress-bar" style="width:#{pj[:progress]*100}%">
-</span>
-</div>
-EOF
-    end
-=======
     pj[:progress_bar] = render partial: 'job_progress', locals: {:j => pj[:job]}
->>>>>>> bb45025e
     pj[:output_link] = link_to_if_arvados_object pj[:output]
     pj[:job_link] = link_to_if_arvados_object pj[:job][:uuid]
     pj
